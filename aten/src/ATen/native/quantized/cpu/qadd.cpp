--- conflicted
+++ resolved
@@ -21,19 +21,12 @@
   int64_t other_zero_point = other.q_zero_point();
   double other_scale = other.q_scale();
 
-  // Requantize a and b into int32.
   auto iter = TensorIterator::binary_op(out, self, other);
   AT_DISPATCH_QINT_TYPES(out.scalar_type(), "qadd", [&]() {
     cpu_kernel(iter, [&](scalar_t a, scalar_t b) -> scalar_t {
-<<<<<<< HEAD
-      const auto da = at::dequantize_val(self.q_scale(), self.q_zero_point(), a);
-      const auto db = at::dequantize_val(other.q_scale(), other.q_zero_point(), b);
-      float c = float(da) + db;
-=======
       const auto da = at::dequantize_val(self_scale, self_zero_point, a);
       const auto db = at::dequantize_val(other_scale, other_zero_point, b);
       float c = da + db;
->>>>>>> 3b1c1e31
       if (ReLUFused) {
         c = std::max<float>(c, 0.0);
       }
