from __future__ import absolute_import, division, print_function, unicode_literals
import torch
import torch.nn.quantized as nnq
from torch.quantization import QConfig, \
    default_qconfig, default_qat_qconfig, default_observer, quantize, prepare, \
    convert, prepare_qat, quantize_qat
from common_utils import run_tests
from common_quantization import QuantizationTestCase, SingleLayerLinearModel, \
    TwoLayerLinearModel, NestedModel, WrappedModel, ManualQuantModel, \
<<<<<<< HEAD
    ManualLinearQATModel, ManualConvLinearQATModel, default_train_fn
=======
    ManualQATModel, test_only_eval_fn, test_only_train_fn
>>>>>>> 40bbca52

calib_data = [(torch.rand(20, 5, dtype=torch.float), torch.randint(0, 1, (20,), dtype=torch.long)) for _ in range(20)]
train_data = [(torch.rand(20, 5, dtype=torch.float), torch.randint(0, 1, (20,), dtype=torch.long)) for _ in range(20)]
img_data = [(torch.rand(20, 3, 10, 10, dtype=torch.float), torch.randint(0, 1, (20,), dtype=torch.long)) for _ in range(20)]
class PostTrainingQuantTest(QuantizationTestCase):

    def test_single_layer(self):
        r"""Quantize SingleLayerLinearModel which has one Linear module, make sure it is swapped
        to nnq.Linear which is the quantized version of the module
        """
        model = SingleLayerLinearModel().eval()
        qconfig_dict = {
            '': default_qconfig
        }
        model = prepare(model, qconfig_dict)
        # Check if observers and quant/dequant nodes are inserted
        self.checkNoPrepModules(model)
        self.checkHasPrepModules(model.fc1)
        self.checkObservers(model)

        test_only_eval_fn(model, calib_data)
        convert(model)

        def checkQuantized(model):
            self.checkNoPrepModules(model)
            self.checkHasPrepModules(model.fc1)
            self.checkQuantizedLinear(model.fc1)
            test_only_eval_fn(model, calib_data)

        checkQuantized(model)

        # test one line API
        model = quantize(SingleLayerLinearModel().eval(), test_only_eval_fn, calib_data, qconfig_dict)
        checkQuantized(model)

    def test_two_layers(self):
        r"""TwoLayerLinearModel has two Linear modules but we only quantize the second one
        `fc2`, and `fc1`is not quantized
        """
        model = TwoLayerLinearModel().eval()
        qconfig_dict = {
            'fc2': default_qconfig
        }
        model = prepare(model, qconfig_dict)

        self.checkNoPrepModules(model)
        self.checkObservers(model)
        self.checkNoPrepModules(model.fc1)
        self.checkHasPrepModules(model.fc2)

        test_only_eval_fn(model, calib_data)
        convert(model)

        def checkQuantized(model):
            self.checkNoPrepModules(model)
            self.checkNoPrepModules(model.fc1)
            self.checkHasPrepModules(model.fc2)
            self.assertEqual(type(model.fc1), torch.nn.Linear)
            self.checkQuantizedLinear(model.fc2)
            test_only_eval_fn(model, calib_data)

        checkQuantized(model)

        # test one line API
        model = quantize(TwoLayerLinearModel().eval(), test_only_eval_fn, calib_data, qconfig_dict)
        checkQuantized(model)

    def test_nested1(self):
        r"""Test quantization for nested model, top level 'fc3' and
        'fc1' of submodule 'sub2', 'sub2.fc2' is not quantized
        """
        model = NestedModel().eval()
        qconfig_dict = {
            'fc3': default_qconfig,
            'sub2.fc1': default_qconfig
        }

        def checkPrepModules(model, before_calib=False):
            if before_calib:
                self.checkObservers(model)
            self.checkNoPrepModules(model)
            self.checkNoPrepModules(model.sub1)
            self.checkNoPrepModules(model.sub1.fc)
            self.checkNoPrepModules(model.sub1.relu)
            self.checkNoPrepModules(model.sub2)
            self.checkHasPrepModules(model.sub2.fc1)
            self.checkNoPrepModules(model.sub2.fc2)
            self.checkHasPrepModules(model.fc3)

        model = prepare(model, qconfig_dict)
        checkPrepModules(model, True)
        test_only_eval_fn(model, calib_data)
        convert(model)

        def checkQuantized(model):
            checkPrepModules(model)
            self.checkLinear(model.sub1.fc)
            self.checkQuantizedLinear(model.fc3)
            self.checkQuantizedLinear(model.sub2.fc1)
            self.checkLinear(model.sub2.fc2)
            test_only_eval_fn(model, calib_data)

        checkQuantized(model)

        # test one line API
        model = quantize(NestedModel().eval(), test_only_eval_fn, calib_data, qconfig_dict)
        checkQuantized(model)


    def test_nested2(self):
        r"""Another test case for quantized, we will quantize all submodules
        of submodule sub2, this will include redundant quant/dequant, to
        remove them we need to manually call QuantWrapper or insert
        QuantStub/DeQuantStub, see `test_quant_dequant_wrapper` and
        `test_manual`
        """
        model = NestedModel().eval()
        qconfig_dict = {
            'fc3': default_qconfig,
            'sub2': default_qconfig
        }
        model = prepare(model, qconfig_dict)

        def checkPrepModules(model, before_calib=False):
            if before_calib:
                self.checkObservers(model)
            self.checkNoPrepModules(model)
            self.checkNoPrepModules(model.sub1)
            self.checkNoPrepModules(model.sub1.fc)
            self.checkNoPrepModules(model.sub1.relu)
            self.checkNoPrepModules(model.sub2)
            self.checkHasPrepModules(model.sub2.fc1)
            self.checkHasPrepModules(model.sub2.fc2)
            self.checkHasPrepModules(model.fc3)

        checkPrepModules(model, True)

        test_only_eval_fn(model, calib_data)
        convert(model)

        def checkQuantized(model):
            checkPrepModules(model)
            self.checkLinear(model.sub1.fc)
            self.assertEqual(type(model.sub1.relu), torch.nn.ReLU)
            self.checkQuantizedLinear(model.sub2.fc1)
            self.checkQuantizedLinear(model.sub2.fc2)
            self.checkQuantizedLinear(model.fc3)
            test_only_eval_fn(model, calib_data)

        checkQuantized(model)

        # test one line API
        model = quantize(NestedModel().eval(), test_only_eval_fn, calib_data, qconfig_dict)
        checkQuantized(model)

    def test_nested3(self):
        r"""More complicated nested test case with child qconfig overrides
        parent qconfig
        """
        model = NestedModel().eval()
        custum_options = {
            'dtype': torch.quint8,
            'qscheme': torch.per_tensor_affine
        }
        custom_qconfig = QConfig(weight=default_observer(),
                                 activation=default_observer(**custum_options))
        qconfig_dict = {
            'fc3': default_qconfig,
            'sub2': default_qconfig,
            'sub2.fc1': custom_qconfig
        }
        model = prepare(model, qconfig_dict)

        def checkPrepModules(model, before_calib=False):
            if before_calib:
                self.checkObservers(model)
            self.checkNoPrepModules(model)
            self.checkNoPrepModules(model.sub1)
            self.checkNoPrepModules(model.sub1.fc)
            self.checkNoPrepModules(model.sub1.relu)
            self.checkNoPrepModules(model.sub2)
            self.checkHasPrepModules(model.sub2.fc1)
            self.checkHasPrepModules(model.sub2.fc2)
            self.checkHasPrepModules(model.fc3)

        checkPrepModules(model, True)

        test_only_eval_fn(model, calib_data)
        convert(model)

        def checkQuantized(model):
            checkPrepModules(model)
            self.checkQuantizedLinear(model.sub2.fc1)
            self.checkQuantizedLinear(model.sub2.fc2)
            self.checkQuantizedLinear(model.fc3)
            test_only_eval_fn(model, calib_data)

        checkQuantized(model)

        # test one line API
        model = quantize(NestedModel().eval(), test_only_eval_fn, calib_data, qconfig_dict)
        checkQuantized(model)

    def test_quant_wrapper(self):
        r"""User need to modify the original code with QuantWrapper,
        and call the quantization utility functions.
        """
        model = WrappedModel().eval()

        # since we didn't provide qconfig_dict, the model is modified inplace
        # but we can do `model = prepare(model)` as well
        prepare(model)
        self.checkObservers(model)

        test_only_eval_fn(model, calib_data)
        convert(model)

        def checkQuantized(model):
            self.checkLinear(model.fc)
            self.checkQuantDequant(model.sub)
            self.assertEqual(type(model.sub.module.fc1), nnq.Linear)
            self.assertEqual(type(model.sub.module.fc2), nnq.Linear)
            self.assertEqual(type(model.sub.module.relu), nnq.ReLU)
            test_only_eval_fn(model, calib_data)

        checkQuantized(model)

        # test one line API
        model = quantize(WrappedModel().eval(), test_only_eval_fn, calib_data, {})
        checkQuantized(model)


    def test_manual(self):
        r"""User inserts QuantStub and DeQuantStub in model code
        and call the quantization utility functions.
        """
        model = ManualQuantModel().eval()
        # propagate the qconfig of parents to children, model is changed
        # inplace
        prepare(model)
        self.checkObservers(model)

        test_only_eval_fn(model, calib_data)
        convert(model)

        def checkQuantized(model):
            self.assertEqual(type(model.fc), nnq.Linear)
            test_only_eval_fn(model, calib_data)

        checkQuantized(model)

        # test one line API
        model = quantize(ManualQuantModel().eval(), test_only_eval_fn, calib_data)
        checkQuantized(model)

class QuantizationAwareTrainingTest(QuantizationTestCase):
    def test_manual(self):
        model = ManualLinearQATModel()
        model.qconfig = default_qat_qconfig

        model = prepare_qat(model)
        self.checkObservers(model)

        test_only_train_fn(model, train_data)
        convert(model)

        def checkQuantized(model):
            self.assertEqual(type(model.fc1), nnq.Linear)
            self.assertEqual(type(model.fc2), nnq.Linear)
            test_only_eval_fn(model, calib_data)

        model = ManualLinearQATModel()
        model.qconfig = default_qat_qconfig
        model = quantize_qat(model, test_only_train_fn, train_data)
        checkQuantized(model)

    def test_eval_only_fake_quant(self):
<<<<<<< HEAD
        model = ManualLinearQATModel()
=======
        r"""Using FakeQuant in evaluation only mode,
        this is useful for estimating accuracy loss when we quantize the
        network
        """
        model = ManualQATModel()
>>>>>>> 40bbca52
        model.qconfig = default_qat_qconfig

        model = prepare_qat(model)
        self.checkObservers(model)

        model.eval()
        test_only_eval_fn(model, calib_data)

    def test_conv_linear(self):
        model = ManualConvLinearQATModel()
        model.qconfig = default_qat_qconfig

        model = prepare(model)
        self.checkObservers(model)

        default_train_fn(model, img_data)
        convert(model)

        def checkQuantized(model):
            self.assertEqual(type(model.conv), nnq.Conv2d)
            self.assertEqual(type(model.fc1), nnq.Linear)
            self.assertEqual(type(model.fc2), nnq.Linear)
            default_eval_fn(model, img_data)

        checkQuantized(model)

        model = ManualConvLinearQATModel()
        model.qconfig = default_qat_qconfig
        model = quantize(model, default_train_fn, img_data)
        checkQuantized(model)

if __name__ == '__main__':
    run_tests()<|MERGE_RESOLUTION|>--- conflicted
+++ resolved
@@ -7,11 +7,7 @@
 from common_utils import run_tests
 from common_quantization import QuantizationTestCase, SingleLayerLinearModel, \
     TwoLayerLinearModel, NestedModel, WrappedModel, ManualQuantModel, \
-<<<<<<< HEAD
-    ManualLinearQATModel, ManualConvLinearQATModel, default_train_fn
-=======
-    ManualQATModel, test_only_eval_fn, test_only_train_fn
->>>>>>> 40bbca52
+    ManualLinearQATModel, ManualConvLinearQATModel, test_only_eval_fn, test_only_train_fn
 
 calib_data = [(torch.rand(20, 5, dtype=torch.float), torch.randint(0, 1, (20,), dtype=torch.long)) for _ in range(20)]
 train_data = [(torch.rand(20, 5, dtype=torch.float), torch.randint(0, 1, (20,), dtype=torch.long)) for _ in range(20)]
@@ -289,15 +285,11 @@
         checkQuantized(model)
 
     def test_eval_only_fake_quant(self):
-<<<<<<< HEAD
-        model = ManualLinearQATModel()
-=======
         r"""Using FakeQuant in evaluation only mode,
         this is useful for estimating accuracy loss when we quantize the
         network
         """
-        model = ManualQATModel()
->>>>>>> 40bbca52
+        model = ManualLinearQATModel()
         model.qconfig = default_qat_qconfig
 
         model = prepare_qat(model)
@@ -310,23 +302,23 @@
         model = ManualConvLinearQATModel()
         model.qconfig = default_qat_qconfig
 
-        model = prepare(model)
-        self.checkObservers(model)
-
-        default_train_fn(model, img_data)
+        model = prepare_qat(model)
+        self.checkObservers(model)
+
+        test_only_train_fn(model, img_data)
         convert(model)
 
         def checkQuantized(model):
             self.assertEqual(type(model.conv), nnq.Conv2d)
             self.assertEqual(type(model.fc1), nnq.Linear)
             self.assertEqual(type(model.fc2), nnq.Linear)
-            default_eval_fn(model, img_data)
+            test_only_eval_fn(model, img_data)
 
         checkQuantized(model)
 
         model = ManualConvLinearQATModel()
         model.qconfig = default_qat_qconfig
-        model = quantize(model, default_train_fn, img_data)
+        model = quantize_qat(model, test_only_train_fn, img_data)
         checkQuantized(model)
 
 if __name__ == '__main__':
