import torch._C
import torch._jit_internal as _jit_internal
import torch.backends.cudnn as cudnn
import torch.jit.annotations
import torch.testing
import torch.jit._recursive


from torch._jit_internal import _qualified_name
from torch.autograd import Variable, function
from torch.jit.frontend import get_jit_class_def, get_jit_def, get_default_args
from torch.nn import Module, ModuleList, Sequential
from torch.serialization import validate_cuda_device
from torch._six import PY2, PY37, with_metaclass, string_classes
from ..nn.modules.utils import _single, _pair, _triple, _quadruple, \
    _list_with_default

import collections
import contextlib
import copy
import functools
import inspect
import math
import os
import pickle
import sys
import textwrap
import types
import warnings

from collections import OrderedDict, namedtuple

# These are imported so users can access them from the `torch.jit` module
from torch._jit_internal import Final, _overload, _overload_method  # noqa: F401
from torch._jit_internal import ignore, export  # noqa: F401

if sys.version_info[0] > 2:
    import pathlib

def _parse_env(name, default, true_message, false_message):
    value = os.environ.get(name)
    if value is None:
        return default
    if value.lower() in {'1', 'true', 'yes'}:
        return True
    elif value.lower() in {'0', 'false', 'no'}:
        return False
    if value == '1v':
        print(true_message)
        return True
    elif value == '0v':
        print(false_message)
        return False
    raise ValueError('Unknown setting of {}. Try using 0 or 1.'.format(name))


_enabled = _parse_env('PYTORCH_JIT', True, "> Using PyTorch JIT", "> PyTorch JIT DISABLED")
_flatten = torch._C._jit_flatten
_unflatten = torch._C._jit_unflatten
_jit_script_class_compile = torch._C._jit_script_class_compile

# The Python CompilationUnit. All functions and modules defined in Python will
# live in here. It's defined in Python because doing in cpp creates static
# destruction order issues.
_python_cu = torch._C.CompilationUnit()

Future = torch._C.Future
_fork = torch._C.fork
_wait = torch._C.wait


@contextlib.contextmanager
def scope(scope_name):
    tracing_state = torch._C._get_tracing_state()
    if tracing_state:
        tracing_state.push_scope(scope_name)
    try:
        yield
    finally:
        if tracing_state:
            tracing_state.pop_scope()

@contextlib.contextmanager
def optimized_execution(should_optimize):
    """
    A context manager that controls whether the JIT's executor will run
    optimizations before executing a function.
    """
    stored_flag = torch._C._get_graph_executor_optimize()
    torch._C._set_graph_executor_optimize(should_optimize)
    try:
        yield
    finally:
        torch._C._set_graph_executor_optimize(stored_flag)


DEFAULT_EXTRA_FILES_MAP = torch._C.ExtraFilesMap()


def load(f, map_location=None, _extra_files=DEFAULT_EXTRA_FILES_MAP):
    r"""
        Load a ``ScriptModule`` previously saved with :func:`torch.jit.save <torch.jit.save>`

        All previously saved modules, no matter their device, are first loaded onto CPU,
        and then are moved to the devices they were saved from. If this fails (e.g. because
        the run time system doesn't have certain devices), an exception is raised.

        Arguments:
            f: a file-like object (has to implement read, readline, tell, and seek),
                or a string containing a file name
            map_location (string or torch.device): A simplified version of ``map_location`` in
                ``torch.save`` used to dynamically remap storages to an alternative set of devices.
            _extra_files (dictionary of filename to content): The extra
                filenames given in the map would be loaded and their content
                would be stored in the provided map.


        Returns:
            A ``ScriptModule`` object.

        Example: ::

            import torch
            import io

            torch.jit.load('scriptmodule.pt')

            # Load ScriptModule from io.BytesIO object
            with open('scriptmodule.pt', 'rb') as f:
                buffer = io.BytesIO(f.read())

            # Load all tensors to the original device
            torch.jit.load(buffer)

            # Load all tensors onto CPU, using a device
            torch.jit.load(buffer, map_location=torch.device('cpu'))

            # Load all tensors onto CPU, using a string
            torch.jit.load(buffer, map_location='cpu')

            # Load with extra files.
            files = {'metadata.json' : ''}
            torch.jit.load('scriptmodule.pt', _extra_files = files)
            print(files['metadata.json'])
    """
    if isinstance(f, string_classes):
        if not os.path.exists(f):
            raise ValueError("The provided filename {} does not exist".format(f))
    if isinstance(map_location, string_classes):
        map_location = torch.device(map_location)
    elif not (map_location is None or
              isinstance(map_location, torch.device)):
        raise ValueError("map_location should be either None, string or torch.device, "
                         "but got type: " + str(type(map_location)))
    if (str(map_location).startswith('cuda')):
        validate_cuda_device(map_location)

    cu = torch._C.CompilationUnit()
    if isinstance(f, str) or \
            (sys.version_info[0] == 2 and isinstance(f, unicode)) or \
            (sys.version_info[0] == 3 and isinstance(f, pathlib.Path)):
        cpp_module = torch._C.import_ir_module(cu, f, map_location, _extra_files)
    else:
        cpp_module = torch._C.import_ir_module_from_buffer(cu, f.read(), map_location, _extra_files)

    return ScriptModule(_cpp_module=cpp_module)


def save(m, f, _extra_files=DEFAULT_EXTRA_FILES_MAP):
    """
        Save an offline version of this module for use in a separate process. The saved
        module serializes all of the methods, submodules, parameters, and attributes of this
        module. It can be loaded into the C++ API using ``torch::jit::load(filename)`` or into the Python
        API with :func:`torch.jit.load <torch.jit.load>`.

        To be able to save a module, it must not make any calls to native Python functions.
        This means that all submodules must be subclasses of ``torch.jit.ScriptModule`` as well.

        .. DANGER::
           All modules, no matter their device, are always loaded onto the CPU during loading.
           This is different from :func:`load <torch.jit.load>`'s semantics and may change in the future.

        Arguments:
            m: a ScriptModule to save
            f: a file-like object (has to implement write and flush) or a string
               containing a file name
            _extra_files: Map from filename to contents which will be stored as part of 'f'

        .. warning::
            If you are using Python 2, ``torch.jit.save`` does NOT support ``StringIO.StringIO``
            as a valid file-like object. This is because the write method should return
            the number of bytes written; ``StringIO.write()`` does not do this.

            Please use something like ``io.BytesIO`` instead.

        Example: ::

            import torch
            import io

            class MyModule(torch.nn.Module):
                def forward(self, x):
                    return x + 10

            m = torch.jit.script(MyModule())

            # Save to file
            torch.jit.save(m, 'scriptmodule.pt')

            # Save to io.BytesIO buffer
            buffer = io.BytesIO()
            torch.jit.save(m, buffer)

            # Save with extra files
            extra_files = torch._C.ExtraFilesMap()
            extra_files['foo.txt'] = 'bar'
            torch.jit.save(m, 'scriptmodule.pt', _extra_files=extra_files)
    """
    if isinstance(f, str) or \
            (sys.version_info[0] == 2 and isinstance(f, unicode)) or \
            (sys.version_info[0] == 3 and isinstance(f, pathlib.Path)):
        m.save(f, _extra_files=_extra_files)
    else:
        ret = m.save_to_buffer(_extra_files=_extra_files)
        f.write(ret)


def get_trace_graph(f, args=(), kwargs=None, _force_outplace=False, return_inputs=False):
    """
    Trace a function or model, returning a tuple consisting of the both the
    *trace* of an execution, as well as the original return value. If return_inputs,
    also returns the trace inputs as part of the tuple

    Tracing is guaranteed not to change the semantics of the function/module
    that is traced.

    Arguments:
        f (torch.nn.Module or function): the function or module
            to be traced.
        args (tuple or Tensor): the positional arguments to pass to the
            function/module to be traced.  A non-tuple is assumed to
            be a single positional argument to be passed to the model.
        kwargs (dict): the keyword arguments to pass to the function/module
            to be traced.

    Example: Trace a cell.

        >>> trace, out = jit.trace(nn.LSTMCell(), (input, hidden))
        >>> print(trace)
    """
    if kwargs is None:
        kwargs = {}
    if not isinstance(args, tuple):
        args = (args,)
    return LegacyTracedModule(f, _force_outplace, return_inputs)(*args, **kwargs)


def _unique_state_dict(module, keep_vars=False):
    # since Parameter.data always creates a new torch.Tensor instance,
    # id(v) doesn't work with it. So we always get the Parameter or Buffer
    # as values, and deduplicate the params using Parameters and Buffers
    state_dict = module.state_dict(keep_vars=True)
    filtered_dict = type(state_dict)()
    seen_ids = set()
    for k, v in state_dict.items():
        if id(v) in seen_ids:
            continue
        seen_ids.add(id(v))
        if keep_vars:
            filtered_dict[k] = v
        else:
            filtered_dict[k] = v.data
    return filtered_dict


def _create_interpreter_name_lookup_fn(frames_up=1):
    def _get_interpreter_name_for_var(var):
        frame = inspect.currentframe()
        i = 0
        while i < frames_up + 1:
            frame = frame.f_back
            i += 1

        f_locals = frame.f_locals
        f_globals = frame.f_globals

        for k, v in f_locals.items():
            if isinstance(v, torch.Tensor) and var is v:
                return k if k != 'self' else ''
        for k, v in f_globals.items():
            if isinstance(v, torch.Tensor) and var is v:
                return k if k != 'self' else ''
        return ''
    return _get_interpreter_name_for_var


class LegacyTracedModule(Module):
    def __init__(self, inner, force_outplace=False, return_inputs=False):
        super(LegacyTracedModule, self).__init__()
        # inner may be a Module, or it may be an arbitrary callable
        # If it's a Module, we get its parameters automatically, which lets
        # us avoid a special casing functions versus modules.
        self.inner = inner
        self._force_outplace = force_outplace
        self._return_inputs = return_inputs

    def forward(self, *args):
        in_vars, in_desc = _flatten(args)
        # NOTE: use full state, because we need it for BatchNorm export
        # This differs from the compiler path, which doesn't support it at the moment.
        module_state = list(_unique_state_dict(self, keep_vars=True).values())
        try:
            trace, all_trace_inputs = torch._C._tracer_enter(*(in_vars + module_state))
        except Exception as e:
            torch._C._tracer_abandon()
            raise e
        ret_inputs = tuple(x.clone() for x in all_trace_inputs)
        torch._C._tracer_set_force_outplace(self._force_outplace)
        torch._C._tracer_set_get_unique_name_fn(_create_interpreter_name_lookup_fn())
        try:
            trace_inputs = _unflatten(all_trace_inputs[:len(in_vars)], in_desc)
            out = self.inner(*trace_inputs)
            out_vars, _ = _flatten(out)
            torch._C._tracer_exit(tuple(out_vars))
        except Exception:
            torch._C._tracer_abandon()
            raise
        if self._return_inputs:
            return trace, out, ret_inputs
        else:
            return trace, out


def _clone_inputs(args):
    def clone_input(a):
        if a is None:
            return None
        elif isinstance(a, torch.Tensor):
            # TODO: figure out one liner to .clone() and set requires_grad
            v = Variable(a.data.clone(), requires_grad=a.requires_grad)
            if a.grad is not None:
                v.grad = clone_input(v.grad)
            return v
        else:
            return a.clone()
    return function._nested_map(lambda x: isinstance(x, torch.Tensor),
                                clone_input, condition_msg="tensors")(args)


# This is purely for developer debugging.  We are not going to advertise it.
_JIT_DUMP = os.environ.get('PYTORCH_JIT_DUMP', False)
_JIT_TIME = os.environ.get('PYTORCH_JIT_TIME', False)  # CUDA-only timing
_JIT_DISABLE = os.environ.get('PYTORCH_JIT_DISABLE', False)
_JIT_STATS = os.environ.get('PYTORCH_JIT_STATS', False)


def _dump_trace(trace_name, pass_name, input_key, trace):
    if not _JIT_DUMP:
        return

    import torch.contrib._graph_vis as graph_vis

    filename = "{}_{}".format(trace_name, pass_name)
    # TODO: Also paste out the backtrace when the trace was compiled
    # (and maybe also when it was run?)
    with open(filename + ".ir", "w") as f:
        f.write("Input key: {}\n\n{}".format(input_key, str(trace)))
    graph_vis.write(trace.graph(), filename + ".html")


@contextlib.contextmanager
def _time(trace_name, name, time=True):
    if (not _JIT_TIME and not time) or not torch.cuda.is_available():
        yield
        return
    stream = torch.cuda.current_stream()
    start = torch.cuda.Event(enable_timing=True)
    end = torch.cuda.Event(enable_timing=True)
    stream.record_event(start)
    try:
        yield
    finally:
        stream.record_event(end)
        end.synchronize()
        print("{} {} time: {} ms".format(trace_name, name, start.elapsed_time(end)))


def verify(model, args, loss_fn=torch.sum, devices=None):
    """
    Verify that a JIT compiled model has the same behavior as its uncompiled
    version along with its backwards pass.  If your model returns multiple
    outputs, you must also specify a `loss_fn` to produce a loss for which
    the backwards will be computed.

    This function has side-effects (e.g., it executes your model / saves and loads
    parameters), so don't expect the model to come out exactly the same as what
    you passed in.

    Arguments:
        model (compiled torch.nn.Module or function): the module/function to be
            verified.  The module/function definition MUST have been decorated with
            `@torch.jit.compile`.
        args (tuple or Tensor): the positional arguments to pass to the
            compiled function/module to be verified.  A non-tuple is assumed to
            be a single positional argument to be passed to the model.
        loss_fn (function, optional): the loss function to be applied to
            the output of the model, before backwards is invoked.  By default,
            we assume that a model returns a single result, and we :func:`torch.sum`
            before calling backwards; if this is inappropriate, you can pass your
            own loss function.  Note that if a model returns a tuple of results,
            these are passed as separate positional arguments to `loss_fn`.
        devices (iterable of device IDs, optional): the GPU devices which the
            compiled module will be run on.  This determines the RNG state we
            must save when running both compiled and uncompiled versions of the model.
    """
    # TODO: In principle, we track device information in our trace, so it
    # should be possible to check if our execution actually obeyed the 'devices'
    # the user provided.

    # TODO: Consider adding a utility function to torch.jit to test
    # for this case
    if not isinstance(model, torch._C.CompiledFunction):
        raise TypeError("Cannot verify an uncompiled module.  Add @torch.jit.compile to compile it")
    is_module = isinstance(model, Module)

    if not isinstance(args, tuple):
        args = (args,)

    saved_args = _clone_inputs(args)
    if is_module:
        saved_state = copy.deepcopy(model.state_dict())

    def run_fwd_bwd(args, force_trace=False, assert_compiled=False):
        params = list(model.parameters()) if is_module else []
        in_vars, _ = _flatten((args, params))
        # We use a special API to reset the trace and compile it from scratch.
        compiled_fn = model
        if force_trace:
            compiled_fn.clear_cache()
        if assert_compiled:
            hits = compiled_fn.hits
        out = model(*args)
        if assert_compiled and compiled_fn.hits == hits:
            raise RuntimeError("failed to use the compiled function")
        if not isinstance(out, tuple):
            out = (out, )
        if loss_fn == torch.sum and len(out) != 1:
            raise ValueError(("Model returns {} outputs, but default loss function "
                              "(torch.sum) can only handle a single output").format(len(out)))
        out_vars, _ = _flatten(out)
        saved_outs = [v.data.clone() for v in out_vars]
        loss = loss_fn(*out)
        grads = torch.autograd.grad([loss], in_vars)
        # TODO: I'm not sure if the clone here is necessary but it is safer
        saved_grads = [v.data.clone() for v in grads]
        return (saved_outs, saved_grads)

    with torch.random.fork_rng(devices, _caller="torch.jit.verify"):
        uncompiled_outs, uncompiled_grads = run_fwd_bwd(args, force_trace=True)
        assert model.has_trace_for(*args)

    if is_module:
        model.load_state_dict(saved_state)
    compiled_outs, compiled_grads = run_fwd_bwd(args, assert_compiled=True)

    _verify_equal(uncompiled_outs, compiled_outs)
    _verify_equal(uncompiled_grads, compiled_grads)


def _verify_equal(xs, ys):
    for x, y in zip(xs, ys):
        if x.sub(y).abs().max() > 1e-6:
            raise RuntimeError("JIT and real computation mismatch")


def indent(s):
    return '\n'.join(['\t' + line for line in s.splitlines()])


class TracingCheckError(Exception):
    def __init__(self, graph_diff_error, tensor_compare_error, extra_msg=None):
        self.message = 'Tracing failed sanity checks!\n'
        if extra_msg is not None:
            self.message += extra_msg + '\n'
        if graph_diff_error is not None:
            self.message += 'ERROR: Graphs differed across invocations!\n'
            self.message += indent(graph_diff_error) + '\n'
        if tensor_compare_error is not None:
            self.message += 'ERROR: Tensor-valued Constant nodes differed in value ' \
                            'across invocations. This often indicates that the tracer has' \
                            ' encountered untraceable code.\n'
            self.message += indent(tensor_compare_error) + '\n'
        super(TracingCheckError, self).__init__(self.message)


# Check the traced module against a set of user-provided validation inputs
@torch.no_grad()
def _check_trace(check_inputs, func, traced_func, check_tolerance,
                 force_outplace, is_trace_module, _module_class):
    # Note: tracing is independent of optimizations, which consume the trace
    for inputs in check_inputs:

        if isinstance(inputs, torch.Tensor):
            inputs = (inputs,)

        if is_trace_module:
            copied_dict = {}
            for name, data in inputs.items():
                copied_dict[name] = _clone_inputs(data)
            check_mod = torch.jit.trace_module(
                func.__self__ if hasattr(func, '__self__') else func,
                copied_dict,
                check_trace=False,
                _force_outplace=force_outplace,
                _module_class=_module_class,
                _compilation_unit=torch._C.CompilationUnit(),
            )
            check_mod_func = check_mod._c._get_method(traced_func.name)
            inputs = inputs[traced_func.name]
            if isinstance(inputs, (torch.Tensor, dict)):
                inputs = (inputs,)
        else:
            check_mod = torch.jit.trace(
                func,
                _clone_inputs(inputs),
                check_trace=False,
                _force_outplace=force_outplace,
                _module_class=_module_class,
            )
            check_mod_func = check_mod

        def graph_diagnostic_info():
            mod_canonicalized = torch._C._jit_pass_canonicalize(traced_func.graph)
            torch._C._jit_pass_erase_shape_information(mod_canonicalized)
            check_canonicalized = torch._C._jit_pass_canonicalize(check_mod_func.graph)
            torch._C._jit_pass_erase_shape_information(check_canonicalized)

            graph_diff_errors = None
            if str(mod_canonicalized) != str(check_canonicalized):
                import difflib
                graph_diff = difflib.ndiff(str(mod_canonicalized).splitlines(True),
                                           str(check_canonicalized).splitlines(True))
                graph_diff_errors = 'Graph diff:\n' + indent(''.join(graph_diff)) + '\n'

                for n_mod, n_check in zip(mod_canonicalized.nodes(), check_canonicalized.nodes()):
                    if str(n_mod) != str(n_check):
                        graph_diff_errors += 'First diverging operator:\n'
                        node_diff = difflib.ndiff(str(n_mod).splitlines(True),
                                                  str(n_check).splitlines(True))
                        source_printout = 'Node diff:\n' + indent(''.join(node_diff)) + '\n'
                        mod_stack = n_mod.sourceRange()
                        if mod_stack:
                            source_printout += 'Trace source location:\n' + indent(mod_stack) + '\n'
                        check_stack = n_check.sourceRange()
                        if check_stack:
                            source_printout += 'Check source location:\n' + indent(check_stack) + '\n'
                        graph_diff_errors += source_printout

                        break  # For now, only print out the first pair of nodes that diverges

            tensor_compare_errors = None
            # Check Tensor-valued constant nodes
            for n_mod, n_check in zip(mod_canonicalized.nodes(), check_canonicalized.nodes()):
                if n_mod.kind() != n_check.kind():
                    break  # Graphs have already diverged

                if n_mod.kind() == 'prim::Constant' and not (n_mod.mustBeNone() or n_check.mustBeNone()):
                    if n_mod.kindOf('value') != 't' or n_check.kindOf('value') != 't':
                        continue

                    mod_tensor_val = n_mod.t('value')
                    check_tensor_val = n_check.t('value')

                    try:
                        torch.testing.assert_allclose(mod_tensor_val, check_tensor_val)
                    except (RuntimeError, AssertionError) as e:
                        if tensor_compare_errors is None:
                            tensor_compare_errors = ''
                        tensor_compare_errors += 'Node:\n' + indent(str(n_mod)) + '\n'
                        compare_stack = n_mod.sourceRange()
                        if compare_stack:
                            tensor_compare_errors += 'Source Location:\n' + indent(compare_stack) + '\n'
                        tensor_compare_errors += 'Comparison exception: ' + indent(str(e))

                        break  # For now, only print the first diverging pair

            return graph_diff_errors, tensor_compare_errors

        def wrap_retval(x):
            return x if isinstance(x, tuple) else (x,)

        def run_mod_and_filter_tensor_outputs(mod, inputs, running_what):
            try:
                outs = wrap_retval(mod(*_clone_inputs(inputs)))
                outs = [out for out in outs if isinstance(out, torch.Tensor)]
                return outs
            except Exception as e:
                raise TracingCheckError(*graph_diagnostic_info(),
                                        extra_msg='Encountered an exception while running the ' + running_what +
                                                  ' with test inputs.\nException:\n' + indent(str(e)))

        has_warned = [False]

        def maybe_warn_nondeterministic():
            if has_warned[0]:
                return
            has_warned[0] = True
            nondeterm_ops = [op for op in traced_func.graph.nodes() if op.isNondeterministic()]
            if len(nondeterm_ops) > 0:
                nondeterministic_ops_warning = "Trace had nondeterministic nodes. "
                nondeterministic_ops_warning += "Did you forget call .eval() on your model? Nodes:\n"
                nondeterministic_ops_warning += "\n".join([indent(str(op)) for op in nondeterm_ops][:20])
                nondeterministic_ops_warning += "\nThis may cause errors in trace checking. To disable trace checking,"\
                                                " pass check_trace=False to torch.jit.trace()"
                warnings.warn(nondeterministic_ops_warning, category=TracerWarning, stacklevel=5)

        def compare_outputs(original, reference, match_what):
            all_ok = True
            for i, (orig, ref) in enumerate(zip(original, reference)):
                try:
                    torch.testing.assert_allclose(orig.double(), ref.double(), rtol=check_tolerance,
                                                  atol=torch.testing._get_default_tolerance(orig, ref)[1])
                except AssertionError as e:
                    maybe_warn_nondeterministic()
                    warnings.warn('Output nr ' + str(i + 1) + '. of the traced function does not match '
                                  'the corresponding output of the ' + match_what + '. Detailed error:\n' + str(e),
                                  category=TracerWarning, stacklevel=4)
                    all_ok = False

            return all_ok

        traced_outs = run_mod_and_filter_tensor_outputs(traced_func, inputs, 'trace')
        fn_outs = run_mod_and_filter_tensor_outputs(func, inputs, 'Python function')
        if compare_outputs(traced_outs, fn_outs, 'Python function'):
            check_outs = run_mod_and_filter_tensor_outputs(check_mod_func, inputs, 'repeated trace')
            compare_outputs(traced_outs, check_outs, 'repeated trace')

        diag_info = graph_diagnostic_info()
        if any(info is not None for info in diag_info):
            raise TracingCheckError(*diag_info)


class TracerWarning(Warning):
    @staticmethod
    def ignore_lib_warnings():
        # We ignore warnings from all submodules excluding the JIT, because we need them e.g. for _check_trace
        warnings.filterwarnings('ignore', category=TracerWarning, module='torch.(?!jit)')


# We ignore the tracer warnings coming form inside the library, because all our shape
# checks in nn will trigger them.
TracerWarning.ignore_lib_warnings()
torch._C._tracer_warn_use_python()


def make_tuple(example_inputs):
    if isinstance(example_inputs, (torch.Tensor, dict)):
        return (example_inputs,)
    # done primarily so that weird iterables fail here and not pybind11 code
    if not isinstance(example_inputs, tuple):
        return tuple(example_inputs)
    return example_inputs


def make_module(mod, _module_class, _compilation_unit, exclude_methods=()):
    if isinstance(mod, ScriptModule):
        return mod
    elif torch._jit_internal.module_has_exports(mod):
        return torch.jit._recursive.recursive_script(mod, exclude_methods)
    else:
        if _module_class is None:
            _module_class = TopLevelTracedModule
        return _module_class(mod, _compilation_unit=_compilation_unit)

def wrap_check_inputs(check_inputs):
    if check_inputs is None:
        return None

    return [{'forward' : c} for c in check_inputs]

def trace(func,
          example_inputs,
          optimize=None,
          check_trace=True,
          check_inputs=None,
          check_tolerance=1e-5,
          _force_outplace=False,
          _module_class=None,
          _compilation_unit=_python_cu):
    """
    Trace a function and return an executable ``ScriptModule`` or ``torch._C.Function``
    that will be optimized using just-in-time compilation.

    Using ``torch.jit.trace`` and :func:`torch.jit.trace_module<torch.jit.trace_module>`, you can turn an existing module or Python
    function into a TorchScript ``torch._C.Function`` or ``ScriptModule``. You must provide example inputs,
    and we run the function, recording the operations performed on all the tensors.

    * The resulting recording of a standalone function produces ``torch._C.Function``.
    * The resulting recording of ``forward`` function of ``nn.Module`` or ``nn.Module`` produces ``ScriptModule``.

    This module also contains any parameters that the original
    module had as well.

    .. warning::
        Tracing only correctly records functions and modules which are not data
        dependent (e.g., do not have conditionals on data in tensors) and do not have
        any untracked external dependencies (e.g., perform input/output or
        access global variables). Tracing only records operations done when the given
        function is run on the given
        tensors. Therefore, the returned ``ScriptModule`` will always run the same traced
        graph on any input. This has some important implications when your module is
        expected to run different sets of operations, depending on the input and/or the
        module state. For example,

        * Tracing will not record any control-flow like if-statements or loops.
          When this control-flow is constant across your module, this is fine and it often
          inlines the control-flow decisions. But sometimes the control-flow is actually part
          of the model itself. For instance, a recurrent network is a loop over
          the (possibly dynamic) length of an input sequence.
        * In the returned ``ScriptModule``, operations that have different
          behaviors in ``training`` and ``eval`` modes will always behave as if it
          is in the mode it was in during tracing, no matter which mode the
          ``ScriptModule`` is in.

        In cases like these, tracing would not be appropriate and :func:`scripting <torch.jit.script>` is a better
        choice. If you trace such models, you may silently get
        incorrect results on subsequent invocations of the model. The tracer
        will try to emit warnings when doing something that may cause an
        incorrect trace to be produced.

    Arguments:
        func (callable or torch.nn.Module):  a Python function or ``torch.nn.Module``
                                             that will be run with ``example_inputs``.
                                             arguments and returns to ``func`` must be tensors
                                             or (possibly nested) tuples that
                                             contain tensors.
        example_inputs (tuple):  a tuple of example inputs that will be passed to the function
                                 while tracing. The resulting trace can be run with
                                 inputs of different types and shapes assuming the traced operations
                                 support those types and shapes. ``example_inputs`` may also be a single
                                 Tensor in which case it is automatically wrapped in a tuple

    Keyword arguments:
        check_trace (bool, optional): check if the same inputs run through
                                      traced code produce the same outputs. Default: ``True``. You might want
                                      to disable this if, for example, your network contains non-
                                      deterministic ops or if you are sure that the network is correct despite
                                      a checker failure.

        check_inputs (list of tuples, optional): A list of tuples of input arguments that should be used
                                                 to check the trace against what is expected. Each tuple
                                                 is equivalent to a set of input arguments that would
                                                 be specified in ``example_inputs``. For best results, pass in a
                                                 set of checking inputs representative of the space of
                                                 shapes and types of inputs you expect the network to see.
                                                 If not specified, the original ``example_inputs`` are used for checking
        check_tolerance (float, optional): Floating-point comparison tolerance to use in the checker procedure.
                                           This can be used to relax the checker strictness in the event that
                                           results diverge numerically for a known reason, such as operator fusion.

    Returns:
        if ``callable`` is ``nn.Module`` or ``forward()`` of ``nn.Module``, ``trace`` returns
        a ``ScriptModule`` object with a single ``forward()`` method containing the traced code.
        The returned ``ScriptModule`` will have the same set of sub-modules and parameters as the
        original ``nn.Module``.
        If ``callable`` is a standalone function, ``trace`` returns ``torch._C.Function``

    Example (tracing a function)::

        import torch

        def foo(x, y):
            return 2 * x + y

        # Run `foo` with the provided inputs and record the tensor operations
        traced_foo = torch.jit.trace(foo, (torch.rand(3), torch.rand(3)))

        # `traced_foo` can now be run with the TorchScript interpreter or saved
        # and loaded in a Python-free environment

    Example (tracing an existing module)::

        import torch
        import torch.nn as nn

        class Net(nn.Module):
            def __init__(self):
                super(Net, self).__init__()
                self.conv = nn.Conv2d(1, 1, 3)

            def forward(self, x):
                return self.conv(x)

        n = Net()
        example_weight = torch.rand(1, 1, 3, 3)
        example_forward_input = torch.rand(1, 1, 3, 3)

        # Trace a specific method and construct `ScriptModule` with
        # a single `forward` method
        module = torch.jit.trace(n.forward, example_forward_input)

        # Trace a module (implicitly traces `forward`) and construct a
        # `ScriptModule` with a single `forward` method
        module = torch.jit.trace(n, example_forward_input)
    """
    if not _enabled:
        return func
    if optimize is not None:
        warnings.warn("`optimize` is deprecated and has no effect. Use `with torch.jit.optimized_execution() instead")

    if isinstance(func, torch.jit.ScriptModule):
        # it is hard to trace it because the forward method on ScriptModule is already defined, so it
        # would result in an error.
        warnings.warn('The input to trace is already a ScriptModule, tracing it is a no-op. Returning the object as is.')
        return func

    if isinstance(func, torch.nn.Module):
        return trace_module(func, {'forward': example_inputs}, None,
                            check_trace, wrap_check_inputs(check_inputs),
                            check_tolerance, _force_outplace, _module_class)

    if (hasattr(func, '__self__') and isinstance(func.__self__, torch.nn.Module) and
            func.__name__ == 'forward'):

        return trace_module(func.__self__, {'forward': example_inputs}, None,
                            check_trace, wrap_check_inputs(check_inputs),
                            check_tolerance, _force_outplace, _module_class)

    # Special case for common case of passing a single Tensor
    if isinstance(example_inputs, (torch.Tensor, dict)):
        example_inputs = (example_inputs,)
    # done primarily so that weird iterables fail here and not pybind11 code
    elif not isinstance(example_inputs, tuple):
        example_inputs = tuple(example_inputs)

    var_lookup_fn = _create_interpreter_name_lookup_fn(0)

    if (hasattr(func, '__self__') and isinstance(func.__self__, torch.nn.Module)):
        raise AttributeError("trace doesn't support compiling individual module's functions.\n"
                             "Please use trace_module")

    name = _qualified_name(func)
    traced = torch._C._create_function_from_trace(name, func, example_inputs,
                                                  var_lookup_fn,
                                                  _force_outplace)

    # Check the trace against new traces created from user-specified inputs
    if check_trace:
        if check_inputs is not None:
            _check_trace(check_inputs, func, traced, check_tolerance, _force_outplace, False, _module_class)
        else:
            _check_trace([example_inputs], func, traced, check_tolerance, _force_outplace, False, _module_class)

    return traced


def trace_module(mod,
                 inputs,
                 optimize=None,
                 check_trace=True,
                 check_inputs=None,
                 check_tolerance=1e-5,
                 _force_outplace=False,
                 _module_class=None,
                 _compilation_unit=_python_cu):
    """
    Trace a module and return an executable ``ScriptModule`` that will be optimized
    using just-in-time compilation. When a module is passed to :func:`torch.jit.trace <torch.jit.trace>`, only
    the ``forward`` method is run and traced. With ``trace_module``, you can specify a dictionary of
    method names to example inputs to trace (see the ``example_inputs``) argument below.

    See :func:`torch.jit.trace <torch.jit.trace>` for more information on tracing.

    Arguments:
        mod (torch.nn.Module):           a ``torch.nn.Module`` containing methods whose names are
                                         specified in ``example_inputs``. The given methods will be compiled
                                         as a part of a single `ScriptModule`
        example_inputs (dict):           a dict containing sample inputs indexed by method names in ``mod``
                                         The inputs will be passed to methods whose names correspond to inputs'
                                         keys while tracing.
                                         ``{ 'forward' : example_forward_input, 'method2': example_method2_input}``
    Keyword arguments:
        check_trace (bool, optional): check if the same inputs run through
                                      traced code produce the same outputs. Default: ``True``. You might want
                                      to disable this if, for example, your network contains non-
                                      deterministic ops or if you are sure that the network is correct despite
                                      a checker failure.

        check_inputs (list of dicts, optional): A list of dicts of input arguments that should be used
                                                 to check the trace against what is expected. Each tuple
                                                 is equivalent to a set of input arguments that would
                                                 be specified in ``example_inputs``. For best results, pass in a
                                                 set of checking inputs representative of the space of
                                                 shapes and types of inputs you expect the network to see.
                                                 If not specified, the original ``example_inputs`` are used for checking
        check_tolerance (float, optional): Floating-point comparison tolerance to use in the checker procedure.
                                           This can be used to relax the checker strictness in the event that
                                           results diverge numerically for a known reason, such as operator fusion.

    Returns:
        A ``ScriptModule`` object with a single ``forward()`` method containing the traced code.
        When ``func`` is a ``torch.nn.Module``, the returned ``ScriptModule`` will have the same set of
        sub-modules and parameters as ``func``.

    Example (tracing a module with multiple methods)::

        import torch
        import torch.nn as nn

        class Net(nn.Module):
            def __init__(self):
                super(Net, self).__init__()
                self.conv = nn.Conv2d(1, 1, 3)

            def forward(self, x):
                return self.conv(x)

            def weighted_kernel_sum(self, weight):
                return weight * self.conv.weight


        n = Net()
        example_weight = torch.rand(1, 1, 3, 3)
        example_forward_input = torch.rand(1, 1, 3, 3)

        # Trace a specific method and construct `ScriptModule` with
        # a single `forward` method
        module = torch.jit.trace(n.forward, example_forward_input)

        # Trace a module (implicitly traces `forward`) and construct a
        # `ScriptModule` with a single `forward` method
        module = torch.jit.trace(n, example_forward_input)

        # Trace specific methods on a module (specified in `inputs`), constructs
        # a `ScriptModule` with `forward` and `weighted_kernel_sum` methods
        inputs = {'forward' : example_forward_input, 'weighted_kernel_sum' : example_weight}
        module = torch.jit.trace_module(n, inputs)
    """
    if not _enabled:
        return mod
    if optimize is not None:
        warnings.warn("`optimize` is deprecated and has no effect. Use `with torch.jit.optimized_execution() instead")

    var_lookup_fn = _create_interpreter_name_lookup_fn(0)

    if not isinstance(mod, torch.nn.Module):
        raise AttributeError("expected torch.nn.Module as the first argument")

    if not isinstance(inputs, dict):
        raise AttributeError("expected a dictionary of (method_name, input) pairs")


    module = make_module(mod, _module_class, _compilation_unit, tuple(inputs.keys()))

    for method_name, example_inputs in inputs.items():
        # this is needed since Module.__call__ sets up some extra tracing
        func = mod if method_name == "forward" else getattr(mod, method_name)
        example_inputs = make_tuple(example_inputs)
        module._c._create_method_from_trace(method_name, func, example_inputs, var_lookup_fn, _force_outplace)
        check_trace_method = module._c._get_method(method_name)

        # Check the trace against new traces created from user-specified inputs
        if check_trace:
            if check_inputs is not None:
                _check_trace(check_inputs, func, check_trace_method,
                             check_tolerance, _force_outplace, True, _module_class)
            else:
                _check_trace([inputs], func, check_trace_method,
                             check_tolerance, _force_outplace, True, _module_class)

    return module


class CompilationUnit(object):
    def __init__(self, lang=None, _frames_up=0):
        self._c = torch._C.CompilationUnit()
        if lang is not None:
            self.define(lang, _frames_up=_frames_up + 1)

    def define(self, lang, rcb=None, _frames_up=0):
        if not rcb:
            rcb = _jit_internal.createResolutionCallback(_frames_up + 1)
        self._c.define(lang, rcb)

    def __getattr__(self, attr):
        r = self._c.find_function(attr)
        if r is None:
            raise AttributeError("'CompilationUnit' has no attribute '{}'".format(attr))
        return r


def _try_get_dispatched_fn(fn):
    if not callable(fn):
        return None
    return _jit_internal.boolean_dispatched.get(fn)


def _try_get_overloaded_fn(mod, field):
    return mod._overloads.get(field, None) if isinstance(mod, ScriptModule) else None


class ScriptWarning(Warning):
    pass


@contextlib.contextmanager
def _disable_emit_hooks():
    hooks = torch._C._jit_get_emit_hooks()
    torch._C._jit_set_emit_hooks(None, None)
    yield
    torch._C._jit_set_emit_hooks(hooks[0], hooks[1])


# ScriptClasses must be new-style classes because we construct them using their
# __new__ method.
def _is_new_style_class(cls):
    if hasattr(cls, '__class__'):
        return ('__dict__' in dir(cls) or hasattr(cls, '__slots__'))


def whichmodule(obj):
    """Find the module an object belong to."""
    module_name = getattr(obj, '__module__', None)
    # Protect the iteration by using a list copy of sys.modules against dynamic
    # modules that trigger imports of other modules upon calls to getattr.
    for name, module in list(sys.modules.items()):
        if name == '__main__' or module is None:
            continue
        try:
            if _getattribute(module, name)[0] is obj:
                return module_name
        except AttributeError:
            pass
    return '__main__'


def _compile_and_register_class(obj, rcb, qualified_name):
    ast = get_jit_class_def(obj, obj.__name__)
    _jit_script_class_compile(qualified_name, ast, rcb)
    _add_script_class(obj, qualified_name)

def script(obj, optimize=None, _frames_up=0, _rcb=None):
    r"""
    Scripting a function or ``nn.Module`` will inspect the source code, compile
    it as TorchScript code using the TorchScript compiler, and return a ``ScriptModule`` or
    ``torch._C.Function``. TorchScript itself is a subset of the Python language, so not all
    features in Python work, but we provide enough functionality to compute on
    tensors and do control-dependent operations. For a complete guide, see the
    `TorchScript Language Reference`_.

    ``torch.jit.script`` can be used as a function for modules and functions, and as a decorator
    ``@torch.jit.script`` for `TorchScript Classes <TorchScript Class_>`_ and functions.

    **Scripting a function**
        The ``@torch.jit.script`` decorator will construct a ``torch._C.Function``
        by compiling the body of the function.

        Example (scripting a function)::

            import torch

            @torch.jit.script
            def foo(x, y):
                if x.max() > y.max():
                    r = x
                else:
                    r = y
                return r

    **Scripting an nn.Module**
        Scripting an ``nn.Module`` by default will compile the ``forward`` method and recursively
        compile any methods, submodules, and functions called by ``forward``. If a ``nn.Module`` only uses
        features supported in TorchScript, no changes to the original module code should be necessary. ``script``
        will construct ``torch.jit.ScriptModule`` that has copies of the attributes, parameters, and methods of
        the original module.

        Example (scripting a simple module with a Parameter)::

            import torch

            class MyModule(torch.nn.Module):
                def __init__(self, N, M):
                    super(MyModule, self).__init__()
                    # This parameter will be copied to the new ScriptModule
                    self.weight = torch.nn.Parameter(torch.rand(N, M))

                    # When this submodule is used, it will be compiled
                    self.linear = torch.nn.Linear(N, M)

<<<<<<< HEAD
def _get_class_ast(obj):
    if not _is_new_style_class(obj):
        raise RuntimeError("TorchScript classes must be new-style classes. Please inherit from 'object'")
    qualified_name = _qualified_name(obj)
    ast = get_jit_class_def(obj, obj.__name__)
    return qualified_name, ast
=======
                def forward(self, input):
                    output = self.weight.mv(input)
>>>>>>> 529d1f9c

                    # This calls the `forward` method of the `nn.Linear` module, which will
                    # cause the `self.linear` submodule to be compiled to a `ScriptModule` here
                    output = self.linear(output)
                    return output

            scripted_module = torch.jit.script(MyModule())

        Example (scripting a module with traced submodules)::

            import torch
            import torch.nn as nn
            import torch.nn.functional as F

            class MyModule(nn.Module):
                def __init__(self):
                    super(MyModule, self).__init__()
                    # torch.jit.trace produces a ScriptModule's conv1 and conv2
                    self.conv1 = torch.jit.trace(nn.Conv2d(1, 20, 5), torch.rand(1, 1, 16, 16))
                    self.conv2 = torch.jit.trace(nn.Conv2d(20, 20, 5), torch.rand(1, 20, 16, 16))

                def forward(self, input):
                  input = F.relu(self.conv1(input))
                  input = F.relu(self.conv2(input))
                  return input

            scripted_module = torch.jit.script(MyModule())

        To compile a method other than ``forward`` (and recursively compile anything it calls), add
        the :func:`@torch.jit.export <torch.jit.export>` decorator to the method. To opt out of compilation
        use :func:`@torch.jit.ignore <torch.jit.ignore>`.

        Example (an exported and ignored method in a module)::

            import torch
            import torch.nn as nn

            class MyModule(nn.Module):
                def __init__(self):
                    super(MyModule, self).__init__()

                @torch.jit.export
                def some_entry_point(self, input):
                    return input + 10

                @torch.jit.ignore
                def python_only_fn(self, input):
                    # This function won't be compiled, so any
                    # Python APIs can be used
                    import pdb
                    pdb.set_trace()

                def forward(self, input):
                    if self.training:
                        self.python_only_fn(input)
                    return input * 99

            scripted_module = torch.jit.script(MyModule())
            print(scripted_module.some_entry_point(torch.randn(2, 2)))
            print(scripted_module(torch.randn(2, 2)))
    """
    if not _enabled:
        return obj

    if optimize is not None:
        warnings.warn("`optimize` is deprecated and has no effect. Use `with torch.jit.optimized_execution() instead")

    if isinstance(obj, torch.nn.Module):
        return torch.jit.torch.jit._recursive.recursive_script(obj)

    qualified_name = _qualified_name(obj)
    if inspect.isclass(obj):
<<<<<<< HEAD
        qualified_name, ast = _get_class_ast(obj)
        _jit_script_class_compile(qualified_name, ast, _rcb)
        _add_script_class(obj, qualified_name)
=======
        # If this type is a `nn.Module` subclass, they probably meant to pass
        # an instance instead of a Module
        if issubclass(obj, torch.nn.Module):
            raise RuntimeError("Type '{}' cannot be compiled since it inherits"
                               " from nn.Module,"
                               " pass an instance instead".format(obj))

        if not _is_new_style_class(obj):
            raise RuntimeError("TorchScript classes must be new-style classes. "
                               "Please inherit from 'object'")
        if _rcb is None:
            _rcb = _jit_internal.createResolutionCallback(_frames_up + 1)
        _compile_and_register_class(obj, _rcb, qualified_name)
>>>>>>> 529d1f9c
        return obj
    else:
        _check_directly_compile_overloaded(obj)
        ast = get_jit_def(obj)
        if _rcb is None:
            _rcb = _gen_rcb(obj, _frames_up)
        fn = torch._C._jit_script_compile(qualified_name, ast, _rcb, get_default_args(obj))
        # Forward docstrings
        fn.__doc__ = obj.__doc__
        return fn

<<<<<<< HEAD
def interface(obj):
    if not inspect.isclass(obj):
        raise RuntimeError("interface must be applied to a class")
    rcb = _jit_internal.createResolutionCallback(1)
    qualified_name, ast = _get_class_ast(obj)
    torch._C._jit_script_interface_compile(qualified_name, ast, rcb)
    return obj

=======
def _gen_rcb(obj, _frames_up):
    _frames_up = _frames_up + 1  # for invoking _gen_rcb()

    closure_rcb = _jit_internal.createResolutionCallbackFromClosure(obj)
    stack_rcb = _jit_internal.createResolutionCallback(_frames_up + 1)

    def _rcb(name):
        # since type comments aren't captured in the function's closures,
        # we still need to try to the rcb based on stack frames if the
        # closure rcb fails
        result = closure_rcb(name)
        if result:
            return result
        return stack_rcb(name)

    return _rcb
>>>>>>> 529d1f9c

ScriptMethodStub = namedtuple('ScriptMethodStub', ('resolution_callback', 'def_', 'original_method'))


def script_method(fn, _rcb=None):
    if not _enabled:
        return fn
    # NOTE: we need to traverse two frames here because the meta-class frame
    # for ScriptModule will be present, as opposed to invoking @script on a
    # a function or invoking define() on a CompilationUnit.
    # The stack will look like:
    #
    # 0. createResolutionCallback()
    # 1. script_method()
    # 2. ScriptModule metaclass frame
    # 3. Surrounding scope
    #
    # createResolutionCallback internally adds 1 to get us to the scope of this
    # function (the calling function). Adding 2 gets us to the proper surrounding scope.
    if _rcb is None:
        _rcb = _jit_internal.createResolutionCallback(frames_up=2)
    ast = get_jit_def(fn, self_name="ScriptModule")
    return ScriptMethodStub(_rcb, ast, fn)



# These OrderedDictWrapper classes replace the actual OrderedDicts in
# module with versions that get/set properties inside of script::Module.
# This allows us to reuse most of nn.Module while still storing the
# data in C++.
# Each OrderedDict needs to support:
#  x not in view
#  x in view
#  view[name] = ...
#  view.values()
#  del view[name]
#  view.items()
#  view.keys()
#  len(view)

class OrderedDictWrapper(object):
    def __init__(self, module):
        self.module = module

    def keys(self):
        return [k for k, v in self.items()]

    def values(self):
        return [v for k, v in self.items()]

    def __len__(self):
        return len(self.values())

    def __delitem__(self, k):
        raise RuntimeError("cannot delete methods or parameters of a script module")

    def items(self):
        raise NotImplementedError

    def __contains__(self, k):
        raise NotImplementedError

    def __getitem__(self, k):
        raise NotImplementedError

    def __setitem__(self, k, v):
        raise NotImplementedError


class OrderedModuleDict(OrderedDictWrapper):
    def __init__(self, module):
        super(OrderedModuleDict, self).__init__(module)
        # contains _both_ script modules and non-script python-only modules

        # because script modules are subclassed in python and the
        # C++ script::Module class will not hold references to them,
        # to ensure that you always get the same python value here
        # we store it in the python dict as well
        self._python_modules = OrderedDict()

    def items(self):
        r = self._python_modules.items()
        return r

    def __contains__(self, k):
        return k in self._python_modules

    def __setitem__(self, k, v):
        if k in self._python_modules:
            raise RuntimeError("Cannot re-assign modules in a ScriptModule, "
                               "tried to replace existing module '{}': {}".format(k, v))
        if isinstance(v, ScriptModule):
            self.module._register_module(k, v._c)

        self._python_modules[k] = v

    def __getitem__(self, k):
        return self._python_modules[k]


class OrderedParameterDict(OrderedDictWrapper):
    def __init__(self, module):
        super(OrderedParameterDict, self).__init__(module)

    def items(self):
        return [(name, param) for name, param in self.module._get_parameters()]

    def __setitem__(self, k, v):
        self.module._register_parameter(k, v, False)

    def __contains__(self, k):
        return self.module._has_parameter(k)

    def __getitem__(self, k):
        if k not in self:
            raise KeyError(k)
        return self.module._get_parameter(k)


class OrderedBufferDict(OrderedDictWrapper):
    def __init__(self, module):
        super(OrderedBufferDict, self).__init__(module)

    def items(self):
        return [(name, param) for name, _, param in
                self.module._get_attributes() if isinstance(param, torch.Tensor)]

    def __setitem__(self, k, v):
        self.module._register_buffer(k, v)

    def __contains__(self, k):
        return self.module._has_buffer(k)

    def __getitem__(self, k):
        if k not in self:
            raise KeyError(k)
        return self.module._get_buffer(k)

# base types that can be constants
# in addition, tuples and lists of these base types are also considered constants
# If you edit this list, then you also need to edit the handlers in
# ConstantValue in jit/script/init.cpp
_constant_types = (bool, float, int, str, type(None), types.FunctionType, torch.device, torch.layout, torch.dtype)


def _get_valid_constant(attr, v):
    if isinstance(v, _constant_types):
        return v
    elif isinstance(v, tuple) or isinstance(v, list):
        return tuple(_get_valid_constant(attr, x) for x in v)
    constants = ", ".join(typ.__name__ for typ in _constant_types)
    raise TypeError(textwrap.dedent("""
        '{}' object for attribute '{}' is not a valid constant.
        Valid constants are:
          1. a nn.ModuleList
          2. a value of type {{{}}}
          3. a list or tuple of (2)
        """.format(type(v).__name__, attr, constants)))


def _create_methods_from_stubs(self, stubs):
    defs = [m.def_ for m in stubs]
    rcbs = [m.resolution_callback for m in stubs]
    defaults = [get_default_args(m.original_method) for m in stubs]
    self._c._create_methods(self, defs, rcbs, defaults)

# For each user-defined class that subclasses ScriptModule this meta-class,
# (1) finds all the methods annotated with @script_method
# in a ScriptModule and removes them from the class attributes, and
# (2) puts a wrapper around the class's __init__ method to register
# all of the script_methods with the module after the original __init__
# has run. This has to occur after the user-defined __init__ so that
# submodules and parameters are initialized _before_ the script compiler
# resolve references to `self.param` or `self.module`.


class ScriptMeta(type):
    # this has to inherit from pybind11's metaclass otherwise we get
    # issues because ScriptModule inherits from torch._C.ScriptModule,
    # a pybind11 type
    def __init__(cls, name, bases, attrs):
        # initialize inherited properties
        cls._methods = {}
        cls._constants_set = set(getattr(cls, '__constants__', ()))
        for base in reversed(bases):
            for k, v in getattr(base, '_methods', {}).items():
                cls._methods[k] = v
            base_constants = getattr(base, '_constants_set', set())
            cls._constants_set = cls._constants_set.union(base_constants)

        # find all the script methods of the current class
        for k, v in sorted(attrs.items()):
            if isinstance(v, ScriptMethodStub):
                delattr(cls, k)
                cls._methods[v.original_method.__name__] = v

        original_init = getattr(cls, '__init__', lambda self: None)
        cls._overloads = dict(getattr(cls, '__overloads__', {}))

        # after the user's __init__ register all the script methods
        # with the module
        @functools.wraps(original_init)
        def init_then_register(self, *args, **kwargs):
            original_init(self, *args, **kwargs)
            if type(self) == cls:
                # this is the init of the concrete type of self,
                # we have already resolved all _methods
                methods = [v for k, v in sorted(cls._methods.items())]
                _create_methods_from_stubs(self, methods)

        cls.__init__ = init_then_register
        return super(ScriptMeta, cls).__init__(name, bases, attrs)


if _enabled:

    # this is a Python 'non-data descriptor' that causes the first access
    # to ScriptModule's forward to lookup the forward method and stash
    # it in the objects dict. Due to the standard rules for attribute lookup
    # subsequent lookups will just directly return the previously looked up method.
    # This is necessary because nn.Module defines forward as a method. If we
    # did nothing __getattr__ would not be called. Instead we'd get nn.Module.forward
    # which always throws an exception.
    class _CachedForward(object):
        def __get__(self, obj, cls):
            return self.__getattr__('forward')

    class ScriptModule(with_metaclass(ScriptMeta, Module)):
        r"""
        The core data structure in TorchScript is the ``ScriptModule``. It is an
        analogue of torch's ``nn.Module`` and represents an entire model as a tree of
        submodules. Like normal modules, each individual module in a ``ScriptModule`` can
        have submodules, parameters, and methods. In ``nn.Module``\s methods are implemented
        as Python functions, but in ``ScriptModule``\s methods are implemented as
        TorchScript functions,  a statically-typed subset of Python that contains all
        of PyTorch's built-in Tensor operations. This difference allows your
        ``ScriptModule``\s code to run without the need for a Python interpreter.

        ``ScriptModule``\s should not be created manually, instead use
        either :func:`tracing <torch.jit.trace>` or :func:`scripting <torch.jit.script>`.
        """
        def __init__(self, optimize=None, _qualified_name=None, _compilation_unit=None, _cpp_module=None):
            if _qualified_name is None:
                _qualified_name = _jit_internal._qualified_name(self.__class__)
            if _compilation_unit is None:
                _compilation_unit = _python_cu
            if optimize is not None:
                warnings.warn("`optimize` is deprecated and has no effect. Use `with torch.jit.optimized_execution() instead")

            # If we were give a _cpp_module, use that one as the backing cpp
            # module instead of creating a fresh one.
            if _cpp_module is not None:
                self.__dict__['_c'] = _cpp_module
            else:
                self.__dict__['_c'] = torch._C.ScriptModule(_qualified_name, _compilation_unit, True)

            Module._Module__construct(self)
            Module.__setattr__(self, "training", True)

            self._parameters = OrderedParameterDict(self._c)
            self._buffers = OrderedBufferDict(self._c)
            self._modules = OrderedModuleDict(self._c)

            # If we were given a _cpp_module, recursively create Python
            # ScriptModules that mirror the submodule hierarchy.
            # This has to go last due to quirks in module initialization.
            if _cpp_module is not None:
                for (name, cpp_mod) in self._c._get_modules():
                    setattr(self, name, ScriptModule(_cpp_module=cpp_mod))

        @property
        def graph(self):
            r"""
            Returns a string representation of the internal graph for the
            ``forward`` method. See `Interpreting Graphs`_ for details.
            """
            return self.forward.graph

        @property
        def code(self):
            r"""
            Returns a pretty-printed representation (as valid Python syntax) of
            the internal graph for the ``forward`` method. See `Inspecting Code`_
            for details.
            """
            return self.forward.code

        def save(self, *args, **kwargs):
            r"""
            save(f, _extra_files=ExtraFilesMap{})

            See :func:`torch.jit.save <torch.jit.save>` for details.
            """
            return self._c.save(*args, **kwargs)

        def save_to_buffer(self, *args, **kwargs):
            return self._c.save_to_buffer(*args, **kwargs)

        def get_debug_state(self, *args, **kwargs):
            return self._c.get_debug_state()

        forward = _CachedForward()

        def __getattr__(self, attr):
            if '_c' not in self.__dict__:
                raise RuntimeError("ScriptModule has not been initialized, did you forget to call super's init?")
            if self._c._has_attribute(attr):
                return self._c._get_attribute(attr)
            if self._c._has_method(attr):
                if attr in self.__class__._methods:
                    original_method = self.__class__._methods[attr].original_method
                    script_method = self._c._get_method(attr)
                    script_method = functools.wraps(original_method)(script_method)
                else:
                    script_method = self._c._get_method(attr)
                # cache method so future calls do not go through __getattr__
                # to improve invocation performance
                self.__dict__[attr] = script_method
                return script_method
            return super(ScriptModule, self).__getattr__(attr)

        def __setattr__(self, attr, value):
            if attr not in self._constants_set:
                if attr == 'training':
                    if self._c._has_attribute('training'):
                        self.__dict__['training'] = value
                        self._c._set_attribute('training', value)
                        return
                if isinstance(value, Attribute):
                    the_type = torch.jit.annotations.ann_to_type(value.type)
                    try:
                        self._c._register_attribute(attr, the_type, value.value)
                    except RuntimeError:
                        raise RuntimeError("Could not register attribute '{}' of type '{}' for a value of type '{}'"
                                           .format(attr, value.type, type(value.value)))
                    return
                return super(ScriptModule, self).__setattr__(attr, value)

            if hasattr(self, attr):
                raise RuntimeError("attempting to re-assign constant '{}' in {}".format(attr, type(self).__name__))

            def conv_module_to_const(module_value):
                if not isinstance(module_value, (ModuleList, Sequential)):
                    return module_value
                for i in range(len(module_value)):
                    module_value[i] = conv_module_to_const(module_value[i])
                if isinstance(module_value, Sequential):
                    return _ConstSequential(module_value)
                else:
                    return _ConstModuleList(module_value)

            if isinstance(value, (ModuleList, Sequential)):
                # special case for list of modules. Modules need to be registered with their
                # parent module. To do this, we create a ConstModuleList, which is itself a module, that
                # contains each of these modules as submodules. The ConstModuleList then
                # is set as an attribute of the parent module.
                super(ScriptModule, self).__setattr__(attr, conv_module_to_const(value))
            else:
                super(ScriptModule, self).__setattr__(attr, _get_valid_constant(attr, value))

        def __dir__(self):
            return sorted(Module.__dir__(self) + self._c._method_names())

        def define(self, lang):
            # We use frames_up=1 to get to the proper surrounding scope. The stack
            # will look like:
            # 0. createResolutionCallback
            # 1. define()
            # 2. surrounding scope.
            #
            # createResolutionCallback internally adds 1 to get us to our frame, then
            # we add 1 to get to the proper surrounding scope.
            rcb = _jit_internal.createResolutionCallback(frames_up=1)
            self._c._define(self, lang, rcb)

        def copy(self):
            return ScriptModule(_cpp_module=self._c._clone())

        def __getstate__(self):
            raise pickle.PickleError(
                "ScriptModules cannot be deepcopied using copy.deepcopy or saved using torch.save. " +
                "Mixed serialization of script and non-script modules is not supported. " +
                "For purely script modules use my_script_module.save(<filename>) instead.")

        def graph_for(self, *args, **kwargs):
            return self.forward.graph_for(*args, **kwargs)

else:
    class ScriptModule(torch.nn.Module):
        def __init__(self):
            super(ScriptModule, self).__init__()


def _get_methods(cls):
    import inspect
    # In Python 3 unbound methods are functions, but in Python 2 they are methods
    return inspect.getmembers(cls, predicate=lambda x: inspect.isfunction(x) or inspect.ismethod(x))


_compiled_methods_whitelist = {
    'forward', 'register_buffer', 'register_parameter', 'add_module',
    '_apply', 'apply', 'cuda', 'cpu', 'to', 'type', 'float', 'double', 'half',
    'state_dict', '_save_to_state_dict', 'load_state_dict',
    '_load_from_state_dict', '_named_members', 'parameters', 'named_parameters',
    'buffers', 'named_buffers', 'children', 'named_children', 'modules',
    'named_modules', 'zero_grad', 'share_memory', '_get_name', 'extra_repr',
    '_slow_forward', '_tracing_name', 'eval', 'train',
}


def _make_fail(name):
    def fail(self, *args, **kwargs):
        raise RuntimeError(name + " is not supported on ScriptModules")
    return fail


for name, method in _get_methods(torch.nn.Module):
    if name.startswith('__'):
        continue
    if name not in ScriptModule.__dict__ and name not in _compiled_methods_whitelist:
        setattr(ScriptModule, method.__name__, _make_fail(name))


class TracedModule(ScriptModule):
    __frozen = False

    def __init__(self, orig, id_set=None, _compilation_unit=None):
        # XXX: orig can be a nn.Module or a function!
        super(TracedModule, self).__init__(_qualified_name=_jit_internal._qualified_name(orig.__class__),
                                           _compilation_unit=_compilation_unit)
        if id_set is None:
            id_set = set()

        assert(isinstance(orig, torch.nn.Module))
        self._name = 'TracedModule[' + type(orig).__name__ + ']'

        def check_unique(param):
            if param in id_set:
                raise ValueError("TracedModules don't support parameter sharing between modules")
            id_set.add(param)

        self.training = orig.training

        for name, param in orig._parameters.items():
            if param is not None:
                self._parameters[name] = param
                check_unique(param)
        for name, buf in orig._buffers.items():
            if buf is not None:
                self._buffers[name] = buf
                check_unique(buf)

        if orig._backward_hooks:
            raise ValueError("Modules that have backward hooks assigned can't be compiled: " + str(self))

        for name, submodule in orig._modules.items():
            self._modules[name] = make_module(submodule, TracedModule, _compilation_unit)

        self._freeze()

    def forward(self, *args, **kwargs):
        raise RuntimeError('Trace submodules cannot be called.')

    def _freeze(self):
        self.__frozen = True

    def _get_name(self):
        return self._name

    def __setattr__(self, attr, value):
        if not self.__frozen or hasattr(self, attr):
            return super(TracedModule, self).__setattr__(attr, value)
        raise RuntimeError("Cannot set new properties on a traced module.")


if _enabled:
    class TopLevelTracedModule(TracedModule):
        forward = _CachedForward()


class _ConstModuleList(ScriptModule):
    def __init__(self, modules):
        super(_ConstModuleList, self).__init__()

        if isinstance(modules, OrderedDict):
            for key, module in modules.items():
                if isinstance(module, torch.nn.Module):
                    module = torch.jit._recursive.recursive_script(module)
                self.add_module(key, module)
        else:
            for i, module in enumerate(modules):
                if isinstance(module, torch.nn.Module):
                    module = torch.jit._recursive.recursive_script(module)
                self.add_module(str(i), module)

    def __getitem__(self, idx):
        if isinstance(idx, slice):
            return _ConstModuleList(list(self._modules.values())[idx])
        else:
            if not (-len(self) <= idx < len(self)):
                raise IndexError('index {} is out of range'.format(idx))
            if idx < 0:
                idx += len(self)
            return self._modules[str(idx)]

    def __len__(self):
        return len(self._modules)

    def __iter__(self):
        return iter(self._modules.values())

    def __dir__(self):
        keys = super(_ConstModuleList, self).__dir__()
        keys = [key for key in keys if not key.isdigit()]
        return keys


class _ConstSequential(_ConstModuleList):
    __constants__ = ['mods']

    def __init__(self, mods):
        super(_ConstSequential, self).__init__(mods._modules)

        # we define the forward method via self.define rather than
        # making it a direct class member (with a @script) annotation
        # because, in optimized runtime environments where only .pyc files
        # are shipped, we cant retrieve the source code.
        # TODO: find a workaround for this and remove this hack
        self.define("""
        def forward(self, input):
            for m in self:
                input = m(input)
            return input
        """)


def _unwrap_optional(x):
    assert x is not None, "Unwrapping null optional"
    return x

_builtin_table = None

_modules_containing_builtins = (torch, torch._C._nn)

_builtin_ops = [
    # Pairs of (function, op_name)
    (_list_with_default, "aten::list_with_default"),
    (_pair, "aten::_pair"),
    (_quadruple, "aten::_quadruple"),
    (_single, "aten::_single"),
    (_triple, "aten::_triple"),
    (_unwrap_optional, "aten::_unwrap_optional"),
    (_wait, 'aten::wait'),
    (cudnn.is_acceptable, "aten::cudnn_is_acceptable"),
    (math.ceil, "aten::ceil"),
    (math.copysign, "aten::copysign"),
    (math.erf, "aten::erf"),
    (math.erfc, "aten::erfc"),
    (math.exp, "aten::exp"),
    (math.expm1, "aten::expm1"),
    (math.fabs, "aten::fabs"),
    (math.floor, "aten::floor"),
    (math.gamma, "aten::gamma"),
    (math.lgamma, "aten::lgamma"),
    (math.log, "aten::log"),
    (math.log10, "aten::log10"),
    (math.log1p, "aten::log1p"),
    (math.pow, "aten::pow"),
    (math.sqrt, "aten::sqrt"),
    (math.isnan, "aten::isnan"),
    (math.asinh, "aten::asinh"),
    (math.atanh, "aten::atanh"),
    (math.cosh, "aten::cosh"),
    (math.sinh, "aten::sinh"),
    (math.tanh, "aten::tanh"),
    (math.acos, "aten::acos"),
    (math.asin, "aten::asin"),
    (math.atan, "aten::atan"),
    (math.atan2, "aten::atan2"),
    (math.cos, "aten::cos"),
    (math.sin, "aten::sin"),
    (math.tan, "aten::tan"),
    (math.asinh, "aten::asinh"),
    (math.atanh, "aten::atanh"),
    (math.acosh, "aten::acosh"),
    (math.sinh, "aten::sinh"),
    (math.cosh, "aten::cosh"),
    (math.tanh, "aten::tanh"),
    (math.fmod, "aten::fmod"),
    (math.modf, "aten::modf"),
    (math.factorial, "aten::factorial"),
    (math.frexp, "aten::frexp"),
    (math.isnan, "aten::isnan"),
    (math.isinf, "aten::isinf"),
    (math.degrees, "aten::degrees"),
    (math.radians, "aten::radians"),
    (math.ldexp, "aten::ldexp"),
    (torch.autograd.grad, "aten::grad"),
    (torch._C._infer_size, "aten::_infer_size"),
    (torch.nn.functional._no_grad_embedding_renorm_, "aten::_no_grad_embedding_renorm_"),
    (torch.nn.functional.assert_int_or_pair, "aten::_assert_int_or_pair"),
    (torch.nn.functional.interpolate, "aten::__interpolate"),
    (torch.nn.functional.upsample_bilinear, "aten::__upsample_bilinear"),
    (torch.nn.functional.upsample_nearest, "aten::__upsample_nearest"),
    (torch.nn.functional.upsample, "aten::__upsample"),
    (torch.nn.init._no_grad_fill_, "aten::_no_grad_fill_"),
    (torch.nn.init._no_grad_normal_, "aten::_no_grad_normal_"),
    (torch.nn.init._no_grad_uniform_, "aten::_no_grad_uniform_"),
    (torch.nn.init._no_grad_zero_, "aten::_no_grad_zero_"),
    (torch._C._get_tracing_state, "aten::_get_tracing_state"),
    (warnings.warn, "aten::warn"),
]


# lazily built to ensure the correct initialization order
def _get_builtin_table():
    global _builtin_table
    if _builtin_table is not None:
        return _builtin_table
    _builtin_table = {}

    def register_all(mod):
        for name in dir(mod):
            v = getattr(mod, name)
            if callable(v):
                _builtin_table[id(v)] = "aten::" + name
    for mod in _modules_containing_builtins:
        register_all(mod)

    for builtin, aten_op in _builtin_ops:
        _builtin_table[id(builtin)] = aten_op
    if not PY2:
        _builtin_table[id(math.gcd)] = "aten::gcd"
        _builtin_table[id(math.isfinite)] = "aten::isfinite"
    if PY37:
        _builtin_table[id(math.remainder)] = "aten::mathremainder"

    return _builtin_table


def _register_builtin(fn, op):
    _get_builtin_table()[id(fn)] = op


def _find_builtin(fn):
    return _get_builtin_table().get(id(fn))

# qualified_name => ScriptClass mapping
_script_classes = {}


def _add_script_class(cls, name):
    cls.__torch_script_class__ = True
    global _script_classes
    _script_classes[name] = cls


def _get_script_class(name):
    global _script_classes
    if name not in _script_classes:
        raise RuntimeError("Unknown reference to ScriptClass '{}'. "
                           "Did you forget to import it?".format(name))
    return _script_classes[name]

# overloads are registered in _jit_internal and compiled here so that _overload
# can be used in nn/functional.py without an import cycle

# qualified name => list[compiled fns]
_compiled_overloaded_fns = {}

def _compile_function_with_overload(qual_name, impl_fn, overload_decl, overload_defaults):
    impl_ast = torch.jit.get_jit_def(impl_fn)
    _frames_up = 0
    _rcb = _gen_rcb(impl_fn, _frames_up)
    fn = torch._C._jit_script_compile_overload(qual_name, overload_decl, impl_ast, _rcb, overload_defaults)
    return fn

def _check_no_signature(func):
    signature = torch.jit.annotations.get_signature(func)
    if signature is None:
        qual_name = _qualified_name(func)
        raise RuntimeError("Must explicitly add type annotations to overloaded functions: {}".format(qual_name))

def _get_overload_decl_and_defaults(func):
    _check_no_signature(func)
    return (torch.jit.get_jit_def(func).decl(), get_default_args(func))

def _get_overloads(obj):
    # check for cached compiled fns
    qual_name = _qualified_name(obj)
    global _compiled_overloaded_fns
    compiled_overloads = _compiled_overloaded_fns.get(qual_name, None)
    if compiled_overloads is not None:
        return compiled_overloads

    # check for not yet compiled overloads
    overloads = _jit_internal._get_fn_overloads(qual_name)
    if overloads is None:
        return None
    compiled_fns = []
    # TODO: use default args from the implementation, not from the overload
    # This is more complicated because you can have a default arg with a type
    # incompatible with a type of parameter in an overload, and other validation.
    # This is still an internal api so for now use defaults from overload
    for overload_fn in overloads:
        overload_decl, overload_defaults = _get_overload_decl_and_defaults(overload_fn)
        compiled_fn = _compile_function_with_overload(qual_name, obj, overload_decl, overload_defaults)
        compiled_fns.append(compiled_fn)

    # cache compilation, remove information stored to do compilation
    _compiled_overloaded_fns[qual_name] = compiled_fns
    _jit_internal._clear_fn_overloads(qual_name)
    return compiled_fns

def _check_directly_compile_overloaded(obj):
    qual_name = _qualified_name(obj)
    global _compiled_overloaded_fns
    global _overloaded_fns
    if qual_name in _compiled_overloaded_fns or _jit_internal._get_fn_overloads(qual_name):
        raise RuntimeError("Function {} cannot be directly compiled because it"
                           " is overloaded. It must be used in a context of a function"
                           " where its inputs can determine which overload to call.".format(qual_name))

# torch.jit.Error
Error = torch._C.JITException

def _get_named_tuple_properties(obj):
    assert issubclass(obj, tuple) and hasattr(obj, '_fields')
    fields = list(obj._fields)
    annotations = []
    has_annotations = hasattr(obj, '__annotations__')
    for field in fields:
        if has_annotations and field in obj.__annotations__:
            annotations.append(torch.jit.annotations.ann_to_type(obj.__annotations__[field]))
        else:
            annotations.append(torch._C.TensorType.get())
    return type(obj).__name__, fields, annotations

def _create_named_tuple(t, unqual_name, field_names):
    TupleType = collections.namedtuple(unqual_name, field_names)
    return TupleType(*t)

class _disable_tracing(object):
    def __enter__(self):
        self.state = torch._C._get_tracing_state()
        torch._C._set_tracing_state(None)

    def __exit__(self, *args):
        torch._C._set_tracing_state(self.state)
        self.state = None


# for use in python if using annotate
def annotate(the_type, the_value):
    # noop in python
    return the_value


if _enabled:
    Attribute = collections.namedtuple('Attribute', ['value', 'type'])
else:
    def Attribute(value, type):
        return value

last_executed_optimized_graph = torch._C._last_executed_optimized_graph


def _graph_for(self, *args, **kwargs):
    self(*args, **kwargs)
    return last_executed_optimized_graph()

torch._C.ScriptMethod.graph_for = _graph_for
torch._C.Function.graph_for = _graph_for
Function = torch._C.Function

if not torch._C._jit_init():
    raise RuntimeError("JIT initialization failed")<|MERGE_RESOLUTION|>--- conflicted
+++ resolved
@@ -1033,7 +1033,6 @@
             pass
     return '__main__'
 
-
 def _compile_and_register_class(obj, rcb, qualified_name):
     ast = get_jit_class_def(obj, obj.__name__)
     _jit_script_class_compile(qualified_name, ast, rcb)
@@ -1087,17 +1086,8 @@
                     # When this submodule is used, it will be compiled
                     self.linear = torch.nn.Linear(N, M)
 
-<<<<<<< HEAD
-def _get_class_ast(obj):
-    if not _is_new_style_class(obj):
-        raise RuntimeError("TorchScript classes must be new-style classes. Please inherit from 'object'")
-    qualified_name = _qualified_name(obj)
-    ast = get_jit_class_def(obj, obj.__name__)
-    return qualified_name, ast
-=======
                 def forward(self, input):
                     output = self.weight.mv(input)
->>>>>>> 529d1f9c
 
                     # This calls the `forward` method of the `nn.Linear` module, which will
                     # cause the `self.linear` submodule to be compiled to a `ScriptModule` here
@@ -1170,11 +1160,6 @@
 
     qualified_name = _qualified_name(obj)
     if inspect.isclass(obj):
-<<<<<<< HEAD
-        qualified_name, ast = _get_class_ast(obj)
-        _jit_script_class_compile(qualified_name, ast, _rcb)
-        _add_script_class(obj, qualified_name)
-=======
         # If this type is a `nn.Module` subclass, they probably meant to pass
         # an instance instead of a Module
         if issubclass(obj, torch.nn.Module):
@@ -1188,7 +1173,6 @@
         if _rcb is None:
             _rcb = _jit_internal.createResolutionCallback(_frames_up + 1)
         _compile_and_register_class(obj, _rcb, qualified_name)
->>>>>>> 529d1f9c
         return obj
     else:
         _check_directly_compile_overloaded(obj)
@@ -1200,16 +1184,6 @@
         fn.__doc__ = obj.__doc__
         return fn
 
-<<<<<<< HEAD
-def interface(obj):
-    if not inspect.isclass(obj):
-        raise RuntimeError("interface must be applied to a class")
-    rcb = _jit_internal.createResolutionCallback(1)
-    qualified_name, ast = _get_class_ast(obj)
-    torch._C._jit_script_interface_compile(qualified_name, ast, rcb)
-    return obj
-
-=======
 def _gen_rcb(obj, _frames_up):
     _frames_up = _frames_up + 1  # for invoking _gen_rcb()
 
@@ -1226,7 +1200,18 @@
         return stack_rcb(name)
 
     return _rcb
->>>>>>> 529d1f9c
+
+
+def interface(obj):
+    if not inspect.isclass(obj):
+        raise RuntimeError("interface must be applied to a class")
+    if not _is_new_style_class(obj):
+        raise RuntimeError("TorchScript interfaces must inherit from 'object'")
+    qualified_name = _qualified_name(obj)
+    ast = get_jit_class_def(obj, obj.__name__)
+    rcb = _jit_internal.createResolutionCallback(1)
+    torch._C._jit_script_interface_compile(qualified_name, ast, rcb)
+    return obj
 
 ScriptMethodStub = namedtuple('ScriptMethodStub', ('resolution_callback', 'def_', 'original_method'))
 
