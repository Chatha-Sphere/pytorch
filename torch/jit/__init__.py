--- conflicted
+++ resolved
@@ -1452,20 +1452,14 @@
             if _qualified_name is None:
                 _qualified_name = type(self).__name__
             if _compilation_unit is None:
-<<<<<<< HEAD
                 _compilation_unit = _python_cu
-
-            self.__dict__['_c'] = torch._C.ScriptModule(_qualified_name, _compilation_unit, True)
-=======
-                _compilation_unit = torch._C.CompilationUnit()
 
             # If we were give a _cpp_module, use that one as the backing cpp
             # module instead of creating a fresh one.
             if _cpp_module is not None:
                 self.__dict__['_c'] = _cpp_module
             else:
-                self.__dict__['_c'] = torch._C.ScriptModule(_qualified_name, _compilation_unit)
->>>>>>> 9b069785
+                self.__dict__['_c'] = torch._C.ScriptModule(_qualified_name, _compilation_unit, True)
 
             Module.__init__(self)
             self._parameters = OrderedParameterDict(self._c)
