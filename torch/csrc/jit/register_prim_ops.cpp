#include <aten/src/ATen/Context.h>
#include <torch/csrc/autograd/edge.h>
#include <torch/csrc/autograd/function.h>
#include <torch/csrc/autograd/generated/variable_factories.h>
#include <torch/csrc/autograd/profiler.h>
#include <torch/csrc/autograd/variable.h>
#include <torch/csrc/jit/custom_operator.h>
#include <torch/csrc/jit/fuser/interface.h>
#include <torch/csrc/jit/graph_executor.h>
#include <torch/csrc/jit/ir.h>
#include <torch/csrc/jit/operator.h>
#include <torch/csrc/jit/pickler.h>
#include <torch/csrc/jit/print_handler.h>
#include <torch/csrc/jit/profiling_record.h>
#include <torch/csrc/jit/script/compilation_unit.h>
#include <torch/csrc/jit/script/error_report.h>
#include <torch/csrc/jit/script/jit_exception.h>
#include <torch/csrc/jit/script/logging.h>

#include <ATen/ExpandUtils.h>
#include <ATen/Parallel.h>
#include <ATen/WrapDimUtils.h>
#include <ATen/core/Dict.h>
#include <ATen/core/ivalue.h>
#include <c10/core/thread_pool.h>
#include <c10/util/SmallVector.h>

#include <algorithm>
#include <bitset>
#include <cctype>
#include <cmath>
#include <exception>
#include <fstream>
#include <iostream>
#include <limits>
#include <memory>
#include <mutex>
#include <ostream>
#include <stdexcept>
#include <string>
#include <typeinfo>
#include <unordered_map>
#include <unordered_set>
#include <utility>
#include <vector>

namespace torch {
namespace jit {

namespace {

template<class T>
c10::List<T> make_result_list() {
  return c10::List<T>();
}
template<>
c10::impl::GenericList make_result_list<IValue>() {
  return c10::impl::GenericList(c10::impl::deprecatedUntypedList());
}

Operation noop(const Node* n) {
  return [](Stack& stack) { return 0; };
}

c10::OperatorOptions aliasAnalysisFromSchema() {
  c10::OperatorOptions result;
  result.setAliasAnalysis(c10::AliasAnalysisKind::FROM_SCHEMA);
  return result;
}

c10::OperatorOptions aliasAnalysisSpecialCase() {
  c10::OperatorOptions result;
  result.setAliasAnalysis(c10::AliasAnalysisKind::INTERNAL_SPECIAL_CASE);
  return result;
}

// using the rules from python_arg_parser FunctionParameter::check
// tensor cannot have grad set, tensor must be 0 dim,
// and if the dest is an int the source must be integral type
void checkImplicitTensorToNum(at::Tensor t, bool toInt) {
  if (autograd::as_variable_ref(t).requires_grad()) {
    throw std::runtime_error(
        "Cannot input a tensor that requires grad as a scalar argument");
  }
  if (t.sizes().size() != 0) {
    throw std::runtime_error(
        "Cannot input a tensor of dimension other than 0 as a scalar argument");
  }
  if (toInt && !isIntegralType(t.scalar_type())) {
    std::stringstream ss;
    ss << "Cannot input a tensor of type " << t.scalar_type()
       << " as an integral argument";
    throw std::runtime_error(ss.str());
  }
}

template <typename dtype> // int64_t, bool, double
Operation listConstruct(int64_t num_inputs) {
  return [=](Stack& stack) {
    auto inputs = peekSlice(stack, 0, num_inputs, num_inputs);
    c10::List<dtype> vals =
        c10::impl::toList(fmap(inputs, [](const IValue& v) { return v.to<dtype>(); }));
    drop(stack, num_inputs);
    push(stack, std::move(vals));
    return 0;
  };
}

static int64_t floordiv(int64_t a, int64_t b) {
  if (b == 0) {
    throw std::runtime_error("division by 0");
  }
  if ((a > 0) == (b > 0)) {
    // simple case, both have same sign
    return a / b;
  } else {
    // in python division rounds down, it doesnt not truncate like in c++
    auto r = lldiv(a, b);
    return (r.rem) ? r.quot - 1 : r.quot;
  }
}
void checkDoubleInRange(double a) {
  if (std::isnan(a) || std::isinf(a) ||
      a > double(std::numeric_limits<int64_t>::max()) ||
      a < double(std::numeric_limits<int64_t>::min())) {
    throw c10::Error(
        "Cannot convert float " + std::to_string(a) + " to integer", "");
    return;
  }
}
static int64_t floor(double a) {
  checkDoubleInRange(a);
  return std::floor(a);
}
static int64_t ceil(double a) {
  checkDoubleInRange(a);
  return std::ceil(a);
}

static int64_t gcd(int64_t a, int64_t b) {
  while (b != 0) {
    int64_t r = a % b;
    a = b;
    b = r;
  }
  // in python gcd returns non-negative values
  return std::abs(a);
}

int64_t partProduct(int n, int m) {
  if (m <= (n + 1))
    return (int64_t)n;
  if (m == (n + 2))
    return (int64_t)n * m;
  int k = (n + m) / 2;
  if ((k & 1) != 1)
    k = k - 1;
  return partProduct(n, k) * partProduct(k + 2, m);
}

void loop(int n, int64_t& p, int64_t& r) {
  if (n <= 2)
    return;
  loop(n / 2, p, r);
  p = p * partProduct(n / 2 + 1 + ((n / 2) & 1), n - 1 + (n & 1));
  r = r * p;
}

int nminussumofbits(int v) {
  long w = (long)v;
  w -= (0xaaaaaaaa & w) >> 1;
  w = (w & 0x33333333) + ((w >> 2) & 0x33333333);
  w = (w + (w >> 4)) & 0x0f0f0f0f;
  w += w >> 8;
  w += w >> 16;
  return v - (int)(w & 0xff);
}

int64_t factorial(int n) {
  if (n < 0) {
    throw std::runtime_error("factorial() not defined for negative values");
  }
  int64_t p = 1, r = 1;
  loop(n, p, r);
  return r << nminussumofbits(n);
}
static const double degToRad = std::acos(-1.0) / 180.0;
static const double radToDeg = 180.0 / std::acos(-1.0);
double degrees(double x) {
  return x * radToDeg;
}
double radians(double x) {
  return x * degToRad;
}

// reference function THPVariable_to in python_variable_methods.cpp
static at::Tensor to_dispatch(
    at::Tensor self,
    c10::optional<at::Device> device,
    c10::optional<at::ScalarType> scalarType,
    bool non_blocking,
    bool copy) {
  if (device && device->is_cuda()) {
    at::globalContext().lazyInitCUDA();
  }
  if (!device && !scalarType && !copy) {
    return self;
  } else if (!device) {
    return self.to(*scalarType, non_blocking, copy);
  } else if (!scalarType) {
    return self.to(*device, non_blocking, copy);
  } else {
    return self.to(*device, *scalarType, non_blocking, copy);
  }
}

// Convert an python index (which may be negative) into an index usable for a
// C++ container
int64_t normalizeIndex(int64_t idx, int64_t list_size) {
  if (idx < 0) {
    // Handle negative indexing
    idx = list_size + idx;
  }
  return idx;
}

RegisterOperators reg(
    {Operator(
         prim::profile,
         [](const Node* node) {
           auto callback = node->cast<ProfileOp>()->getCallback();
           return [callback](Stack& stack) {
             callback(stack);
             return 0;
           };
         },
         aliasAnalysisSpecialCase()),
     Operator(
         prim::FusionGroup,
         [](const Node* node) {
           const auto key = registerFusion(node);
           return [key](Stack& stack) {
             RECORD_FUNCTION("FusionGroup", std::vector<c10::IValue>());
             runFusion(key, stack);
             return 0;
           };
         },
         aliasAnalysisSpecialCase()),
     Operator(
         "prim::Guard(Tensor(a) t) -> Tensor(a)",
         [](const Node* node) {
           return [](Stack& stack) {
             AT_ERROR("Should be replaced by prim::BailOut");
             return 0;
           };
         },
         aliasAnalysisFromSchema()),
     Operator(
         "prim::BailOut(...) -> Tensor(a)",
         [](const Node* /* node */) {
           return [](Stack& /* stack */) {
             AT_ERROR("prim::BailOut not yet implemented"); // NOLINT
             return 0;
           };
         },
         aliasAnalysisFromSchema()),
     Operator(
         "prim::BailoutTemplate() -> int",
         [](const Node* /* node */) {
           return [](Stack& stack) {
             // TODO: today, we put a single bailout template at the front to
             // carry the un-optimized graph for bailout nodes to use. Ideally
             // this should never run, but we haven't written the code to remove
             // it yet.
             // TORCH_INTERNAL_ASSERT(false);

             // Returns an int so that we have an easy way to do graph traversal
             push(stack, 1);
             return 0;
           };
         }),
     Operator(
         "prim::rangelist(int n) -> int[]",
         [](Stack& stack) {
           int64_t n;
           pop(stack, n);
           c10::List<int64_t> elems;
           elems.reserve(n);
           for (int i = 0; i < n; i++) {
             elems.push_back(i);
           }
           push(stack, std::move(elems));
           return 0;
         },
         aliasAnalysisFromSchema()),
     Operator(
<<<<<<< HEAD
         "prim::Bool(Tensor a) -> bool",
         [](Stack& stack) {
           at::Tensor a;
           pop(stack, a);
           push(stack, a.is_nonzero());
           return 0;
         },
         aliasAnalysisFromSchema()),
     Operator(
         "prim::Bool(int a) -> bool",
         [](Stack& stack) {
           int64_t i;
           pop(stack, i);
           push(stack, (bool)i);
           return 0;
         },
         aliasAnalysisFromSchema()),
     Operator(
         "prim::Bool(float a) -> bool",
         [](Stack& stack) {
           double d;
           pop(stack, d);
           push(stack, (bool)d);
           return 0;
         },
         aliasAnalysisFromSchema()),
     Operator(
         "prim::Int(Tensor a) -> int",
         [](Stack& stack) {
           at::Tensor a;
           pop(stack, a);
           push(stack, a.item<int64_t>());
           return 0;
         },
         aliasAnalysisFromSchema()),
     Operator(
         "prim::Float(Tensor a) -> float",
         [](Stack& stack) {
           at::Tensor a;
           pop(stack, a);
           push(stack, a.item<double>());
           return 0;
         },
         aliasAnalysisFromSchema()),
     Operator(
=======
>>>>>>> 597687b2
         "prim::ImplicitTensorToNum(Tensor a) -> Scalar",
         [](const Node* node) -> Operation {
           if (node->output()->type() == IntType::get()) {
             return [](Stack& stack) {
               at::Tensor a;
               pop(stack, a);
               checkImplicitTensorToNum(a, /*to int*/ true);
               push(stack, a.item<int64_t>());
               return 0;
             };
           } else {
             return [](Stack& stack) {
               at::Tensor a;
               pop(stack, a);
               checkImplicitTensorToNum(a, /*to int*/ false);
               push(stack, a.item<double>());
               return 0;
             };
           }
         },
         aliasAnalysisFromSchema()),
     Operator(
         "prim::NumToTensor(Scalar a) -> Tensor",
         [](Stack& stack) {
           at::Scalar s;
           pop(stack, s);
           push(stack, autograd::make_variable(at::scalar_to_tensor(s)));
           return 0;
         },
         aliasAnalysisFromSchema()),
     // note: this op needs to share a name with the Scalar -> Tensor conversion
     // because all _to_tensor conversion have to have the same operator namet
     Operator(
         "prim::NumToTensor(bool a) -> Tensor",
         [](Stack& stack) {
           bool b;
           pop(stack, b);
           push(stack, autograd::make_variable(at::scalar_to_tensor(b)));
           return 0;
         },
         aliasAnalysisFromSchema()),
     Operator(
         "aten::Bool(Tensor a) -> bool",
         [](Stack& stack) {
           at::Tensor a;
           pop(stack, a);
           push(stack, a.is_nonzero());
           return 0;
         },
         aliasAnalysisFromSchema()),
     Operator(
         "aten::Bool(int a) -> bool",
         [](Stack& stack) {
           int64_t i;
           pop(stack, i);
           push(stack, (bool)i);
           return 0;
         },
         aliasAnalysisFromSchema()),
     Operator(
         "aten::Bool(float a) -> bool",
         [](Stack& stack) {
           double d;
           pop(stack, d);
           push(stack, (bool)d);
           return 0;
         },
         aliasAnalysisFromSchema()),
     Operator(
         "aten::Int(Tensor a) -> int",
         [](Stack& stack) {
           at::Tensor a;
           pop(stack, a);
           push(stack, a.item<int64_t>());
           return 0;
         },
         aliasAnalysisFromSchema()),
     Operator(
         "aten::Int(bool a) -> int",
         [](Stack& stack) {
           bool b;
           pop(stack, b);
           push(stack, (int)b);
           return 0;
         },
         aliasAnalysisFromSchema()),
     Operator(
         "aten::Int(float a) -> int",
         [](Stack& stack) {
           double d;
           pop(stack, d);
           push(stack, (int64_t)d);
           return 0;
         }),
     Operator(
         "aten::Int(Scalar a) -> int",
         [](Stack& stack) {
           IValue scalar;
           pop(stack, scalar);
           if (scalar.isInt()) {
             push(stack, std::move(scalar));
           } else {
             push(stack, static_cast<int64_t>(scalar.toDouble()));
           }
           return 0;
         },
         aliasAnalysisFromSchema()),
     Operator(
         "aten::Float(Tensor a) -> float",
         [](Stack& stack) {
           at::Tensor a;
           pop(stack, a);
           push(stack, a.item<double>());
           return 0;
         }),
     Operator(
         "aten::Float(Scalar a) -> float",
         [](Stack& stack) {
           IValue scalar;
           pop(stack, scalar);
           if (scalar.isDouble()) {
             push(stack, std::move(scalar));
           } else {
             push(stack, static_cast<double>(scalar.toInt()));
           }
           return 0;
         }),
     Operator(
         "aten::Float(int a) -> float",
         [](Stack& stack) {
           int64_t i;
           pop(stack, i);
           push(stack, (float)i);
           return 0;
         }),
     Operator(
         "aten::Float(bool a) -> float",
         [](Stack& stack) {
           bool b;
           pop(stack, b);
           push(stack, (float)b);
           return 0;
         }),
     Operator(
         "aten::Float(str a) -> float",
         [](Stack& stack) {
           auto s = pop(stack).toString();
           if (s->string() == "inf")
             push(stack, std::numeric_limits<double>::infinity());
           else if (s->string() == "-inf")
             push(stack, -std::numeric_limits<double>::infinity());
           else
             AT_ERROR(
                 "Only 'inf' or '-inf' can be cast to a float, but got '",
                 s->string(),
                 "'");
           return 0;
         },
         aliasAnalysisFromSchema()),
     Operator(
         "aten::str(t elem) -> str",
         [](Stack& stack) {
           std::stringstream ss;
           ss << pop(stack);
           push(stack, ss.str());
           return 0;
         }),
     Operator(
         "aten::device(str a) -> Device",
         [](Stack& stack) {
           push(stack, c10::Device(pop(stack).toStringRef()));
           return 0;
         },
         aliasAnalysisFromSchema()),
     // reference function parse_to_conversion in python_arg_parsing.h
     Operator(
         "aten::to(Tensor(a) self, Device? device, int? dtype=None, bool non_blocking=False, bool copy=False) -> Tensor(a|b)",
         [](Stack& stack) {
           bool non_blocking;
           bool copy;
           pop(stack, non_blocking, copy);
           c10::optional<at::ScalarType> scalarType =
               pop(stack).toOptional<at::ScalarType>();
           c10::optional<c10::Device> device =
               pop(stack).toOptional<c10::Device>();
           at::Tensor self = pop(stack).toTensor();
           push(
               stack,
               to_dispatch(self, device, scalarType, non_blocking, copy));
           return 0;
         },
         aliasAnalysisFromSchema()),
     Operator(
         "aten::to(Tensor(a) self, int? dtype=None, bool non_blocking=False, bool copy=False) -> Tensor(a|b)",
         [](Stack& stack) {
           bool non_blocking;
           bool copy;
           pop(stack, non_blocking, copy);
           c10::optional<at::ScalarType> scalarType =
               pop(stack).toOptional<at::ScalarType>();
           c10::optional<c10::Device> device = c10::nullopt;
           at::Tensor self = pop(stack).toTensor();
           push(
               stack,
               to_dispatch(self, device, scalarType, non_blocking, copy));
           return 0;
         },
         aliasAnalysisFromSchema()),
     Operator(
         "aten::to(Tensor(a) self, bool non_blocking=False, bool copy=False) -> Tensor(a|b)",
         [](Stack& stack) {
           at::Tensor self;
           bool non_blocking;
           bool copy;
           pop(stack, self, non_blocking, copy);
           c10::optional<c10::Device> device = c10::nullopt;
           c10::optional<at::ScalarType> scalarType = c10::nullopt;
           push(
               stack,
               to_dispatch(self, device, scalarType, non_blocking, copy));
           return 0;
         },
         aliasAnalysisFromSchema()),
     Operator(
         "aten::eq(Device a, Device b) -> bool",
         [](Stack& stack) {
           auto a = pop(stack).toDevice();
           auto b = pop(stack).toDevice();
           push(stack, a == b);
           return 0;
         },
         aliasAnalysisFromSchema()),
     Operator(
         "prim::device(Tensor a) -> Device",
         [](Stack& stack) {
           push(stack, pop(stack).toTensor().device());
           return 0;
         },
         aliasAnalysisFromSchema()),
     Operator(
         "prim::dtype(Tensor a) -> int",
         [](Stack& stack) {
           at::Tensor a;
           pop(stack, a);
           push(stack, static_cast<int64_t>(a.scalar_type()));
           return 0;
         },
         aliasAnalysisFromSchema()),
     Operator(
         "prim::requires_grad(Tensor a) -> bool",
         [](Stack& stack) {
           at::Tensor a;
           pop(stack, a);
           push(stack, a.requires_grad());
           return 0;
         },
         aliasAnalysisFromSchema()),
     Operator(
         "prim::shape(Tensor a) -> int[]",
         [](Stack& stack) {
           at::Tensor a;
           pop(stack, a);
           push(stack, a.sizes());
           return 0;
         },
         aliasAnalysisFromSchema()),
     Operator(
         "prim::is_cuda(Tensor a) -> bool",
         [](Stack& stack) {
           at::Tensor a;
           pop(stack, a);
           push(stack, a.is_cuda());
           return 0;
      },
      aliasAnalysisFromSchema()),
     Operator(
         "prim::is_mkldnn(Tensor a) -> bool",
         [](Stack& stack) {
           at::Tensor a;
           pop(stack, a);
           push(stack, a.is_mkldnn());
           return 0;
         },
         aliasAnalysisFromSchema()),
     Operator(
         "aten::cpu(Tensor(a) self) -> Tensor(a|b)",
         [](Stack& stack) {
           at::Tensor a;
           pop(stack, a);
           push(stack, a.cpu());
           return 0;
         },
         aliasAnalysisFromSchema()),
     Operator(
         // TODO return generator object when torchscript supports RNG
         // first-class
         "aten::manual_seed(int seed) -> ()",
         [](Stack& stack) {
           at::manual_seed(pop(stack).toInt());
           return 0;
         },
         aliasAnalysisFromSchema()),
     Operator(
         "aten::cuda(Tensor(a) self) -> Tensor(a|b)",
         [](Stack& stack) {
           at::Tensor a;
           pop(stack, a);
           push(stack, a.cuda());
           return 0;
         },
         aliasAnalysisFromSchema()),
     Operator(
         "prim::AutogradZero() -> Tensor",
         [](const Node* node) {
           return [](Stack& stack) {
             stack.emplace_back(at::Tensor());
             return 0;
           };
         },
         aliasAnalysisSpecialCase()),
     Operator(
         "aten::save(t item, str filename) -> ()",
         [](Stack& stack) {
           auto filename = pop(stack).toStringRef();
           auto value = pop(stack);

           // Pickle the tensor
           Pickler p;
           p.pushMetadata();
           p.start();
           p.addIValue(value);
           p.finish();

           // Write file
           std::fstream output(filename, std::ios::out | std::ios::binary);
           output.write(p.stack().data(), p.stack().size());
           return 0;
         },
         aliasAnalysisFromSchema()),
     Operator(
         prim::Print,
         [](const Node* node) {
           size_t num_inputs = node->inputs().size();
           return [num_inputs](Stack& stack) {
             std::stringstream ss;
             bool first = true;
             for (const IValue& i : last(stack, num_inputs)) {
               if (!first)
                 ss << " ";
               first = false;
               ss << i;
             }
             drop(stack, num_inputs);
             ss << std::endl;
             auto* handler = getPrintHandler();
             TORCH_INTERNAL_ASSERT(handler);
             handler(ss.str());
             return 0;
           };
         },
         aliasAnalysisSpecialCase()),
     Operator(
         prim::BroadcastSizes,
         [](const Node* node) -> Operation {
           size_t num_inputs = node->inputs().size();
           return [num_inputs](Stack& stack) {
             std::vector<int64_t> size;
             size.reserve(8);
             for (size_t i = 0; i < num_inputs; ++i) {
               size = at::infer_size(
                   size, peek(stack, i, num_inputs).toIntListRef());
             }
             drop(stack, num_inputs);
             push(stack, c10::impl::toList(std::move(size)));
             return 0;
           };
         },
         aliasAnalysisSpecialCase()),
     Operator(
         prim::ChunkSizes,
         [](const Node* node) -> Operation {
           int64_t raw_dim = node->i(attr::dim);
           int64_t chunks = node->i(attr::chunks);
           return [raw_dim, chunks](Stack& stack) {
             c10::List<int64_t> shape = pop(stack).toIntList();
             c10::List<int64_t> regular_shape = shape.copy();
             c10::List<int64_t> last_shape = shape.copy();
             int64_t dim = at::maybe_wrap_dim(raw_dim, shape.size());
             TORCH_CHECK(
                 dim < (int64_t)regular_shape.size(),
                 "Dimension out of range for chunk");
             int64_t split_size = (regular_shape[dim] + chunks - 1) / chunks;
             regular_shape[dim] =split_size;
             if (shape[dim] % chunks == 0) {
               last_shape[dim] = split_size;
             } else {
               int64_t num_splits = std::max<int64_t>(
                   (shape[dim] + split_size - 1) / split_size, 1);
               last_shape[dim] =
                   split_size - (split_size * num_splits - shape[dim]);
               AT_ASSERT(last_shape[dim] >= 0);
             }
             push(stack, std::move(regular_shape));
             push(stack, std::move(last_shape));
             return 0;
           };
         },
         aliasAnalysisSpecialCase()),
     Operator(
         FunctionSchema(
             "aten::warn",
             "",
             {Argument("message", StringType::get()),
              Argument("stacklevel", IntType::get(), c10::nullopt, 2, true)},
             {}),
         [](const Node* node) -> std::function<int(Stack&)> {
           auto range = node->sourceRange().source();
           if (range->filename()) {
             auto line = range->starting_line_no() +
                 range->lineno_for_offset(node->sourceRange().start());
             return [=](Stack& stack) {
               drop(stack, 1);
               c10::SourceLocation location{
                   "", range->filename()->c_str(), uint32_t(line)};
               c10::Warning::warn(location, pop(stack).toStringRef());
               return 0;
             };
           }

           return [=](Stack& stack) {
             drop(stack, 1);
             AT_WARN(pop(stack).toStringRef());
             return 0;
           };
         },
         aliasAnalysisFromSchema()),
     Operator(
         "prim::RaiseException(str msg) -> ()",
         [](Stack& stack) {
           throw JITException(pop(stack).toStringRef());
           return 0;
         },
         aliasAnalysisFromSchema()),

     Operator(
         "prim::IgnoredPythonOp(...) -> None",
         [](Stack& stack) {
           throw JITException(
               "This Python function is annotated to be ignored"
               " and cannot be and has not been included in the exported"
               " binary, meaning that it cannot be executed now."
               " Make sure that ignored operations are never executed after"
               " import");
           return 0;
         },
         aliasAnalysisFromSchema()),

     // Load x, y
     // loads values from registers onto the stack, the actual callback does
     // nothing since the stack manipulation is already encoded in inst.inputs
     // and inst.outputs
     Operator(prim::Load, noop, aliasAnalysisSpecialCase()),
     // x, y = Store
     // stores vales from stack into registers, the actual callback does
     // nothing since the stack manipulation is already encoded in inst.inputs
     // and inst.outputs
     Operator(prim::Store, noop, aliasAnalysisSpecialCase()),
     Operator(
         prim::Drop,
         [](const Node* node) {
           auto N = node->inputs().size();
           return [=](Stack& stack) {
             drop(stack, N);
             return 0;
           };
         },
         aliasAnalysisSpecialCase()),
     Operator(
         c10::onnx::Reshape,
         [](const Node* node) {
           return [=](Stack& stack) {
             at::Tensor input, shape;
             pop(stack, input, shape);
             shape = shape.contiguous();
             AT_ASSERT(shape.ndimension() == 1);
             at::IntArrayRef shape_list(shape.data<int64_t>(), shape.size(0));
             push(stack, input.reshape(shape_list));
             return 0;
           };
         },
         aliasAnalysisSpecialCase()),
     Operator(
         c10::onnx::Shape,
         [](const Node* node) {
           return [=](Stack& stack) {
             auto t = pop(stack).toTensor();
             at::IntArrayRef sizes = t.sizes();
             auto sizes_tensor = torch::empty(
                 {static_cast<int64_t>(sizes.size())}, at::dtype(at::kLong));
             auto accessor = sizes_tensor.accessor<int64_t, 1>();
             for (size_t i = 0; i < sizes.size(); ++i) {
               accessor[i] = sizes[i];
             }
             stack.emplace_back(sizes_tensor);
             return 0;
           };
         },
         aliasAnalysisSpecialCase()),
     Operator(
         prim::AutogradAnyNonZero,
         [](const Node* node) {
           size_t num_inputs = node->inputs().size();
           return [=](Stack& stack) {
             bool result = false;
             for (const IValue& t : last(stack, num_inputs)) {
               if (t.toTensor().defined()) {
                 result = true;
                 break;
               }
             }
             drop(stack, num_inputs);
             stack.emplace_back(result);
             return 0;
           };
         },
         aliasAnalysisSpecialCase()),
     Operator(
         prim::AutogradAdd,
         [](const Node* node) {
           return [=](Stack& stack) {
             at::Tensor a, b;
             pop(stack, a, b);
             if (!a.defined())
               stack.emplace_back(b);
             else if (!b.defined())
               stack.emplace_back(a);
             else
               stack.emplace_back(a + b);
             return 0;
           };
         },
         aliasAnalysisSpecialCase()),
     Operator(
         "aten::_grad_sum_to_size(Tensor(a) self, int[]? size) -> Tensor(a)",
         [](Stack& stack) {
           IValue self, size;
           pop(stack, self, size);
           if (size.isNone()) {
             push(stack, std::move(self));
           } else {
             push(
                 stack,
                 at::sum_to(self.toTensor(), size.toIntListRef()));
           }
           return 0;
         },
         aliasAnalysisFromSchema()),
     Operator(
         "aten::_size_if_not_equal(int[] self_size, int[] other_size) -> int[]?",
         [](Stack& stack) {
           IValue self_size, other_size;
           pop(stack, self_size, other_size);
           auto s = self_size.toIntListRef();
           if (s.equals(other_size.toIntListRef())) {
             push(stack, IValue());
           } else {
             push(stack, s);
           }
           return 0;
         },
         aliasAnalysisFromSchema()),
     Operator(
         prim::TupleUnpack,
         [](const Node* node) {
           size_t num_elems = node->outputs().size();
           return [=](Stack& stack) {
             auto tuple = pop(stack).toTuple();
             if (tuple->elements().size() != num_elems) {
               AT_ERROR(
                   "Expected a tuple of ",
                   num_elems,
                   " elements, but got ",
                   tuple->elements().size());
             }
             stack.insert(
                 stack.end(),
                 tuple->elements().begin(),
                 tuple->elements().end());
             return 0;
           };
         },
         aliasAnalysisSpecialCase()),
     Operator(
         prim::TupleSlice,
         [](const Node* node) {
           int64_t beg_ind = node->i(attr::beg);
           int64_t end_ind = node->i(attr::end);
           return [=](Stack& stack) {
             auto tuple = pop(stack).toTuple();
             std::vector<IValue> output_elems;
             output_elems.reserve(end_ind - beg_ind);
             for (int64_t i = beg_ind; i < end_ind; ++i) {
               output_elems.emplace_back(tuple->elements()[i]);
             }
             push(stack, c10::ivalue::Tuple::create(std::move(output_elems)));
             return 0;
           };
         },
         aliasAnalysisSpecialCase()),
     Operator(
         prim::TupleIndex,
         [](const Node* node) {
           return [](Stack& stack) {
             int64_t index = pop(stack).toInt();
             auto tuple = pop(stack).toTuple();
             auto norm_index = normalizeIndex(index, tuple->elements().size());
             if (norm_index < 0 ||
                 norm_index > static_cast<int64_t>(tuple->elements().size())) {
               throw std::out_of_range("Tuple list index out of range");
             }
             stack.emplace_back(tuple->elements()[norm_index]);
             return 0;
           };
         },
         aliasAnalysisSpecialCase()),
     Operator(
         prim::TupleConstruct,
         [](const Node* node) {
           size_t num_inputs = node->inputs().size();
           auto type = node->output()->type()->expect<TupleType>();
           return [=](Stack& stack) {
             std::vector<IValue> elems{
                 std::make_move_iterator(stack.end() - num_inputs),
                 std::make_move_iterator(stack.end())};
             drop(stack, num_inputs);
             push(stack, c10::ivalue::Tuple::create(std::move(elems), type));
             return 0;
           };
         },
         aliasAnalysisSpecialCase()),
     Operator(
         prim::ConstantChunk,
         [](const Node* node) {
           int64_t chunks = node->i(attr::chunks);
           int64_t dim = node->i(attr::dim);
           auto outputs_used = fmap(node->outputs(), [](const Value* v) {
             return v->uses().size() > 0;
           });
           return [=](Stack& stack) {
             RECORD_FUNCTION("chunk", last(stack, 1));

             at::Tensor t;
             pop(stack, t);
             auto result = at::chunk(t, chunks, dim);
             stack.insert(
                 stack.end(),
                 std::make_move_iterator(result.begin()),
                 std::make_move_iterator(result.end()));
             // NB: Chunk can sometimes return a smaller number of outputs.
             int64_t num_results = result.size();
             if (num_results != chunks) {
               if (num_results > chunks) {
                 TORCH_CHECK(
                     num_results == chunks,
                     "Expected chunk to return ",
                     chunks,
                     " outputs, but got ",
                     num_results);
               }
               for (int64_t i = num_results; i < chunks; ++i) {
                 TORCH_CHECK(
                     !outputs_used[i],
                     "Expected chunk to return at least ",
                     chunks,
                     " outputs, but got only ",
                     num_results);
                 // We know that the output is unused, so it's ok to push
                 // anything on the stack.
                 stack.emplace_back();
               }
             }
             return 0;
           };
         },
         aliasAnalysisSpecialCase()),
     Operator(
         prim::ListUnpack,
         [](const Node* node) -> Operation {
           const auto num_outputs = node->outputs().size();
           ListTypePtr lt = node->input()->type()->expect<ListType>();
           if (lt->getElementType() == IntType::get()) {
             return [=](Stack& stack) {
               auto list = pop(stack).toIntList();
               TORCH_CHECK(
                   list.size() == num_outputs,
                   "Expected ",
                   num_outputs,
                   " elements in a list but found ",
                   list.size());
               push_list_elements(stack, list);
               return 0;
             };
           } else if (lt->getElementType() == FloatType::get()) {
             return [=](Stack& stack) {
               auto list = pop(stack).toDoubleList();
               TORCH_CHECK(
                   list.size() == num_outputs,
                   "Expected ",
                   num_outputs,
                   " elements in a list but found ",
                   list.size());
               push_list_elements(stack, list);
               return 0;
             };
           } else if (lt->getElementType() == TensorType::get()) {
             return [=](Stack& stack) {
               auto list = pop(stack).toTensorList();
               TORCH_CHECK(
                   list.size() == num_outputs,
                   "Expected ",
                   num_outputs,
                   " elements in a list but found ",
                   list.size());
               push_list_elements(stack, list);
               return 0;
             };
           } else {
             return [=](Stack& stack) {
               auto list = pop(stack).toGenericList();
               TORCH_CHECK(
                   list.size() == num_outputs,
                   "Expected ",
                   num_outputs,
                   " elements in a list but found ",
                   list.size());
               push_list_elements(stack, list);
               return 0;
             };
           }
         },
         aliasAnalysisSpecialCase()),
     Operator(
         prim::ListConstruct,
         [](const Node* node) -> Operation {
           const auto num_inputs = node->inputs().size();
           ListTypePtr lt = node->output()->type()->expect<ListType>();
           if (IntType::get() == lt->getElementType()) {
             return listConstruct<int64_t>(num_inputs);
           } else if (FloatType::get() == lt->getElementType()) {
             return listConstruct<double>(num_inputs);
           } else if (lt->getElementType() == BoolType::get()) {
             return listConstruct<bool>(num_inputs);
           } else if (lt->getElementType()->isSubtypeOf(TensorType::get())) {
             return [=](Stack& stack) {
               const size_t stack_size = stack.size();
               c10::List<at::Tensor> vals;
               vals.reserve(num_inputs);
               for (size_t i = stack_size - num_inputs; i < stack_size; ++i) {
                 vals.emplace_back(std::move(stack[i]).toTensor());
               }
               drop(stack, num_inputs);
               push(stack, std::move(vals));
               return 0;
             };
           } else {
             return [=](Stack& stack) {
               const size_t stack_size = stack.size();
               auto vals = c10::impl::GenericList(c10::impl::deprecatedUntypedList());
               vals.reserve(num_inputs);
               for (size_t i = stack_size - num_inputs; i < stack_size; ++i) {
                 vals.emplace_back(std::move(stack[i]));
               }
               drop(stack, num_inputs);
               push(stack, std::move(vals));
               return 0;
             };
           }
         },
         aliasAnalysisSpecialCase()),
     Operator(
         prim::DictConstruct,
         [](const Node* node) -> Operation {
           const auto num_inputs = node->inputs().size();
           if (num_inputs % 2 != 0) {
             throw std::runtime_error(
                 "DictConstruct must have an even number of inputs");
           }
           return [=](Stack& stack) {
             auto vals = c10::impl::GenericDict(c10::impl::deprecatedUntypedDict());
             for (size_t i = 0; i < num_inputs; i += 2) {
               auto val = pop(stack);
               auto key = pop(stack);
               vals.insert_or_assign(std::move(key), std::move(val));
             }
             push(stack, std::move(vals));
             return 0;
           };
         },
         aliasAnalysisSpecialCase()),
     Operator(
         "aten::_unwrap_optional(t(a)? optional) -> t(a)",
         [](Stack& stack) {
           auto val = pop(stack);
           TORCH_CHECK(!val.isNone(), "Unwrapping null optional");
           push(stack, std::move(val));
           return 0;
         },
         aliasAnalysisFromSchema()),
     // This op can be removed in preprocessing before being run in the
     // interpreter (but is currently not removed), even when it is removed it
     // needs to remain a registered op so that constant prop can run.
     Operator("prim::unchecked_unwrap_optional(t(a)? optional) -> t(a)", noop, aliasAnalysisFromSchema()),
     Operator(
         prim::fork,
         [](const Node* node) {
           Code code(node->g(attr::Subgraph));
           int n_inputs = node->inputs().size();
           AT_ASSERT(node->blocks().size() == 0);
           AT_ASSERT(node->hasAttribute(attr::Subgraph));
           return [=](Stack& stack) {
             // Move inputs to a separate stack
             InterpreterState forked_interprester(code);
             InterpreterContinuation continuation(
                 forked_interprester,
                 Stack(stack.end() - n_inputs, stack.end()),
                 autograd::GradMode::is_enabled());
             drop(stack, n_inputs);

             push(stack, forked_interprester.getFuture());

             at::launch(std::move(continuation));
             return 0;
           };
         },
         aliasAnalysisSpecialCase()),
     Operator(
         "aten::wait(Future(t) self) -> t",
         [](Stack& stack) {
           TORCH_CHECK(
               false, "wait is implemented directly in the interpreter");
           return 0;
         },
         aliasAnalysisSpecialCase()),
     Operator(
         prim::Uninitialized,
         [](const Node* node) {
           return [](Stack& stack) {
             push(stack, IValue::uninitialized());
             return 0;
           };
         },
         aliasAnalysisFromSchema()),
     Operator(
         prim::CreateObject,
         [](const Node* node) {
           const auto type = node->output()->type()->expect<ClassType>();
           const size_t numAttrs = type->numAttributes();
           auto cu = type->compilation_unit();
           return [cu, type, numAttrs](Stack& stack) {
             auto userObj = c10::ivalue::Object::create(
                 c10::StrongTypePtr(cu, type), numAttrs);
             push(stack, std::move(userObj));
             return 0;
           };
         },
         aliasAnalysisSpecialCase()),
     Operator(
         prim::GetAttr,
         [](const Node* node) {
           const auto type = node->input()->type()->expect<ClassType>();
           const auto& field = node->s(attr::name);
           const auto slot = type->getAttributeSlot(field);
           return [slot](Stack& stack) {
             auto userObj = pop(stack).toObject();
             auto value = userObj->getSlot(slot);
             push(stack, std::move(value));
             return 0;
           };
         },
         aliasAnalysisSpecialCase()),
     Operator(prim::SetAttr, [](const Node* node) {
       const auto type = node->inputs().at(0)->type()->expect<ClassType>();
       const auto& field = node->s(attr::name);
       const auto slot = type->getAttributeSlot(field);
       return [slot](Stack& stack) {
         auto v = pop(stack);
         auto userObj = pop(stack).toObject();
         userObj->setSlot(slot, std::move(v));
         return 0;
       };
     },
     aliasAnalysisSpecialCase())});

RegisterOperators logging_operators(
    {Operator(
         "prim::AddStatValue(str key, int val) -> ()",
         [](Stack& stack) {
           auto val = pop(stack).toInt();
           auto key = pop(stack).toString();

           auto schema =
               parseSchema("prim::AddStatValue(str key, int val) -> ()");
           // TODO: remove this custom tracing code once the custom op bugfix
           // lands
           if (jit::tracer::isTracing()) {
             const auto& graph = tracer::getTracingState()->graph;
             Node* node = graph->create(prim::AddStatValue, /*num_outputs=*/0);
             tracer::recordSourceLocation(node);
             node->addInput(insertConstant(*graph, key));
             tracer::addInputs(node, "val", val);
             graph->insertNode(node);
           }
           torch::jit::logging::getLogger()->addStatValue(*key, val);
           return 0;
         },
         aliasAnalysisFromSchema()),
     Operator("prim::TimePoint() -> int", [](Stack& stack) {
       auto schema = parseSchema("prim::TimePoint() -> int");
       Node* node = nullptr;
       // TODO: remove this custom tracing code once the custom op bugfix lands
       if (jit::tracer::isTracing()) {
         const auto& graph = tracer::getTracingState()->graph;
         Node* node = graph->create(prim::TimePoint, /*num_outputs=*/0);
         tracer::recordSourceLocation(node);
         graph->insertNode(node);
       }
       auto output = autograd::profiler::getTime();
       push(stack, output);
       if (jit::tracer::isTracing()) {
         jit::tracer::addOutput(node, output);
       }
       return 0;
     },
     aliasAnalysisFromSchema())});

// define implementations for primitive number ops
#define DEFINE_GENERIC_OP(aten_op, int_op, float_op, int_result, float_result) \
  Operator(                                                                    \
      #aten_op "(int a, int b) -> " #int_result,                               \
      [](Stack& stack) {                                                       \
        int64_t a, b;                                                          \
        pop(stack, a, b);                                                      \
        push(stack, int_op);                                                   \
        return 0;                                                              \
      },                                                                       \
      aliasAnalysisFromSchema()),                                              \
      Operator(                                                                \
          #aten_op "(float a, float b) -> " #float_result, [](Stack& stack) {  \
            double a, b;                                                       \
            pop(stack, a, b);                                                  \
            push(stack, float_op);                                             \
            return 0;                                                          \
          },                                                                   \
          aliasAnalysisFromSchema())

#define DEFINE_INT_FLOAT_OP(aten_op, op, result)                           \
  Operator(                                                                \
      #aten_op "(int a, float b) -> " #result,                             \
      [](Stack& stack) {                                                   \
        int64_t a;                                                         \
        double b;                                                          \
        pop(stack, a, b);                                                  \
        push(stack, op);                                                   \
        return 0;                                                          \
      },                                                                   \
      aliasAnalysisFromSchema()),                                          \
      Operator(#aten_op "(float a, int b) -> " #result, [](Stack& stack) { \
        double a;                                                          \
        int64_t b;                                                         \
        pop(stack, a, b);                                                  \
        push(stack, op);                                                   \
        return 0;                                                          \
      },                                                                   \
      aliasAnalysisFromSchema())

#define DEFINE_INT_OP(aten_op, op)                              \
  Operator(#aten_op "(int a, int b) -> int", [](Stack& stack) { \
    int64_t a, b;                                               \
    pop(stack, a, b);                                           \
    push(stack, op); /* NOLINT(hicpp-signed-bitwise) */         \
    return 0;                                                   \
  },                                                            \
  aliasAnalysisFromSchema())

#define DEFINE_STR_CMP_OP(aten_op, op)                           \
  Operator(#aten_op "(str a, str b) -> bool", [](Stack& stack) { \
    auto b = pop(stack).toStringRef();                           \
    auto a = pop(stack).toStringRef();                           \
    push(stack, op);                                             \
    return 0;                                                    \
  },                                                             \
  aliasAnalysisFromSchema())

#define DEFINE_BINARY_OP(aten_op, op)             \
  DEFINE_GENERIC_OP(aten_op, op, op, int, float), \
      DEFINE_INT_FLOAT_OP(aten_op, op, float)

#define DEFINE_BINARY_FLOAT_OP(aten_op, op)         \
  DEFINE_GENERIC_OP(aten_op, op, op, float, float), \
      DEFINE_INT_FLOAT_OP(aten_op, op, float)

#define DEFINE_COMPARISON_OP(aten_op, op)         \
  DEFINE_GENERIC_OP(aten_op, op, op, bool, bool), \
      DEFINE_INT_FLOAT_OP(aten_op, op, bool), DEFINE_STR_CMP_OP(aten_op, op)

#define DEFINE_UNARY_INT_OP(aten_op, op, result)              \
  Operator(#aten_op "(int a) -> " #result, [](Stack& stack) { \
    int64_t a;                                                \
    pop(stack, a);                                            \
    push(stack, op);                                          \
    return 0;                                                 \
  },                                                          \
  aliasAnalysisFromSchema())

#define DEFINE_UNARY_FLOAT_OP(aten_op, op, result)              \
  Operator(#aten_op "(float a) -> " #result, [](Stack& stack) { \
    double a;                                                   \
    pop(stack, a);                                              \
    push(stack, op);                                            \
    return 0;                                                   \
  },                                                            \
  aliasAnalysisFromSchema())

#define DEFINE_UNARY_OP(aten_op, op, int_result, float_result) \
  DEFINE_UNARY_INT_OP(aten_op, op, int_result),                \
      DEFINE_UNARY_FLOAT_OP(aten_op, op, float_result)

#define DEFINE_BOOL_OP(aten_op, op)                                \
  Operator(#aten_op "(bool a, bool b) -> bool", [](Stack& stack) { \
    bool a, b;                                                     \
    pop(stack, a, b);                                              \
    push(stack, op);                                               \
    return 0;                                                      \
  },                                                               \
  aliasAnalysisFromSchema())

// Equivalent to list.at(idx)
template <typename T>
T getItem(const c10::List<T>& list, int64_t idx) {
  const int64_t list_size = list.size();
  const int64_t normalized_idx = normalizeIndex(idx, list_size);
  if (normalized_idx < 0 || normalized_idx >= list_size) {
    throw std::out_of_range("list index out of range");
  }
  return list.get(normalized_idx);
}

template <typename T>
void setItem(const c10::List<T>& list, int64_t idx, T&& value) {
  const int64_t list_size = list.size();
  const int64_t normalized_idx = normalizeIndex(idx, list_size);
  if (normalized_idx < 0 || normalized_idx >= list_size) {
    throw std::out_of_range("list index out of range");
  }
  list.set(normalized_idx, std::move(value));
}

template <typename T>
int listAppend(Stack& stack) {
  T el = pop(stack).to<T>();
  c10::List<T> list = pop(stack).to<c10::List<T>>();

  list.push_back(std::move(el));
  push(stack, std::move(list));

  return 0;
}

template <typename T>
int listReverse(Stack& stack) {
  c10::List<T> list = pop(stack).to<c10::List<T>>();

  std::reverse(list.begin(), list.end());

  return 0;
}

template <typename T>
int listPop(Stack& stack) {
  int64_t idx = pop(stack).to<int64_t>();
  c10::List<T> list = pop(stack).to<c10::List<T>>();

  const int64_t list_size = list.size();
  const int64_t normalized_idx = normalizeIndex(idx, list_size);

  if (list_size == 0) {
    AT_ERROR("pop from empty list");
  }

  push(stack, getItem(list, idx));
  list.erase(list.begin() + normalized_idx);

  return 0;
}

template <typename T>
int listClear(Stack& stack) {
  c10::List<T> list = pop(stack).to<c10::List<T>>();

  list.clear();
  return 0;
}

template <typename T>
int listInsert(Stack& stack) {
  T elem = pop(stack).to<T>();
  int64_t idx = pop(stack).to<int64_t>();
  c10::List<T> list = pop(stack).to<c10::List<T>>();

  const int64_t list_size = list.size();
  const int64_t normalized_idx = normalizeIndex(idx, list_size);

  if (normalized_idx < 0 || normalized_idx >= list_size) {
    if (normalized_idx < 0) {
      list.insert(list.begin(), elem);
    } else {
      list.push_back(elem);
    }
  } else {
    list.insert(list.begin() + normalized_idx, elem);
  }

  return 0;
}

template <typename T>
int listRemove(Stack& stack) {
  T elem = pop(stack).to<T>();
  c10::List<T> list = pop(stack).to<c10::List<T>>();

  auto pos = std::find(list.begin(), list.end(), elem);

  if (pos != list.end()) {
    list.erase(pos);
  } else {
    AT_ERROR("list.remove(x): x not in list");
  }

  return 0;
}

template <>
int listRemove<at::Tensor>(Stack& stack) {
  at::Tensor elem = pop(stack).to<at::Tensor>();
  c10::List<at::Tensor> list = pop(stack).to<c10::List<at::Tensor>>();

  auto pos = std::find_if(
      list.begin(), list.end(), [&](const at::Tensor& b) {
        const auto cmp_result = elem.eq(b);
        return cmp_result.is_nonzero();
      });

  if (pos != list.end()) {
    list.erase(pos);
  } else {
    AT_ERROR("list.remove(x): x not in list");
  }

  return 0;
}

template <typename T>
int listIndex(Stack& stack) {
  T elem = pop(stack).to<T>();
  c10::List<T> list = pop(stack).to<c10::List<T>>();

  auto pos = std::find(list.begin(), list.end(), elem);

  if (pos != list.end()) {
    push(stack, static_cast<int64_t>(std::distance(list.begin(), pos)));
  } else {
    AT_ERROR("'", elem, "' is not in list");
  }

  return 0;
}

template <>
int listIndex<at::Tensor>(Stack& stack) {
  at::Tensor elem = pop(stack).to<at::Tensor>();
  c10::List<at::Tensor> list = pop(stack).to<c10::List<at::Tensor>>();

  auto pos = std::find_if(
      list.begin(), list.end(), [elem](const at::Tensor& b) {
        const auto cmp_result = elem.eq(b);
        return cmp_result.is_nonzero();
      });

  if (pos != list.end()) {
    push(stack, static_cast<int64_t>(std::distance(list.begin(), pos)));
  } else {
    AT_ERROR("'", elem, "' is not in list");
  }

  return 0;
}

template <typename T>
int listCount(Stack& stack) {
  T elem = pop(stack).to<T>();
  c10::List<T> list = pop(stack).to<c10::List<T>>();

  const int64_t count = std::count(list.begin(), list.end(), elem);
  push(stack, count);

  return 0;
}

template <>
int listCount<at::Tensor>(Stack& stack) {
  at::Tensor elem = pop(stack).to<at::Tensor>();
  c10::List<at::Tensor> list = pop(stack).to<c10::List<at::Tensor>>();

  const int64_t count = std::count_if(
      list.begin(), list.end(), [&](const at::Tensor& b) {
        const auto cmp_result = elem.eq(b);
        return cmp_result.is_nonzero();
      });
  push(stack, count);

  return 0;
}

template <typename T>
Operation listExtend(const Node* node) {
  return [](Stack& stack) {
    c10::List<T> b = pop(stack).to<c10::List<T>>();
    c10::List<T> a = pop(stack).to<c10::List<T>>();

    a.reserve(a.size() + b.size());
    for (size_t i = 0; i < b.size(); ++i) {
      a.push_back(b.get(i));
    }
    return 0;
  };
}

template <typename T>
Operation listCopy(const Node* node) {
  return [](Stack& stack) {
    c10::List<T> list = pop(stack).to<c10::List<T>>();
    push(stack, list.copy());
    return 0;
  };
}

template <typename T>
int listSelect(Stack& stack) {
  int64_t idx = pop(stack).to<int64_t>();
  c10::List<T> list = pop(stack).to<c10::List<T>>();

  auto element = getItem(list, idx);
  push(stack, std::move(element));
  return 0;
}

template <typename T>
int listLen(Stack& stack) {
  c10::List<T> a = pop(stack).to<c10::List<T>>();

  const int64_t size = a.size();
  push(stack, size);
  return 0;
}

template <typename T>
int listEq(Stack& stack) {
  c10::List<T> b = pop(stack).to<c10::List<T>>();
  c10::List<T> a = pop(stack).to<c10::List<T>>();
  push(stack, list_is_equal(a, b));
  return 0;
}

template <typename T>
int listNe(Stack& stack) {
  c10::List<T> b = pop(stack).to<c10::List<T>>();
  c10::List<T> a = pop(stack).to<c10::List<T>>();
  push(stack, !list_is_equal(a, b));
  return 0;
}

inline bool tensor_list_equal(const c10::List<at::Tensor>& a, const c10::List<at::Tensor>& b) {
  if (a.size() != b.size()) {
    return false;
  }

  for (size_t i = 0; i < a.size(); ++i) {
    at::Tensor a_element = a[i];
    at::Tensor b_element = b[i];
    // This preserves Python's semantics, which uses eq() to compare two
    // elements, then passes the result to bool().
    // see: https://docs.python.org/3.4/reference/datamodel.html#object.__ge__
    const auto cmp_result = a_element.eq(b_element);
    if (!cmp_result.is_nonzero()) {
      return false;
    }
  }

  return true;
}

// Specialization for at::Tensor, since it doesn't define operator==
template <>
int listEq<at::Tensor>(Stack& stack) {
  c10::List<at::Tensor> b = pop(stack).to<c10::List<at::Tensor>>();
  c10::List<at::Tensor> a = pop(stack).to<c10::List<at::Tensor>>();
  push(stack, tensor_list_equal(a, b));
  return 0;
}

// Specialization for at::Tensor, since it doesn't define operator==
template <>
int listNe<at::Tensor>(Stack& stack) {
  c10::List<at::Tensor> b = pop(stack).to<c10::List<at::Tensor>>();
  c10::List<at::Tensor> a = pop(stack).to<c10::List<at::Tensor>>();
  push(stack, !tensor_list_equal(a, b));
  return 0;
}

template <typename T>
int listList(Stack& stack) {
  c10::List<T> a = pop(stack).to<c10::List<T>>();
  push(stack, a.copy());
  return 0;
}

template <class T>
int listAdd(Stack& stack) {
  c10::List<T> b = pop(stack).to<c10::List<T>>();
  c10::List<T> a = pop(stack).to<c10::List<T>>();

  c10::List<T> ret = make_result_list<T>();

  if (a.use_count() == 1) {
    ret = std::move(a);
  } else {
    ret = a.copy();
  }

  ret.append(std::move(b));

  push(stack, std::move(ret));
  return 0;
}

template <class T>
int listInplaceAdd(Stack& stack) {
  c10::List<T> b = pop(stack).to<List<T>>();
  c10::List<T> a = pop(stack).to<List<T>>();
  a.append(std::move(b));
  push(stack, std::move(a));
  return 0;
}

template <class T>
int listMulIntLeft(Stack& stack) {
  int64_t n = pop(stack).to<int64_t>();
  c10::List<T> list = pop(stack).to<c10::List<T>>();

  c10::List<T> ret = make_result_list<T>();
  const auto size = list.size() * n;
  ret.reserve(size);

  for (auto i = 0; i < n; i++) {
    for (T e : list) {
      ret.push_back(std::move(e));
    }
  }

  push(stack, std::move(ret));
  return 0;
}

template <class T>
int listMulIntRight(Stack& stack) {
  c10::List<T> list = pop(stack).to<c10::List<T>>();
  int64_t n = pop(stack).to<int64_t>();

  c10::List<T> ret = make_result_list<T>();
  const auto size = list.size() * n;
  ret.reserve(size);

  for (auto i = 0; i < n; i++) {
    for (T e : list) {
      ret.push_back(std::move(e));
    }
  }

  push(stack, std::move(ret));
  return 0;
}

template <typename T>
int listSlice(Stack& stack) {
  int64_t step = pop(stack).to<int64_t>();
  int64_t end = pop(stack).to<int64_t>();
  int64_t start = pop(stack).to<int64_t>();
  c10::List<T> list = pop(stack).to<c10::List<T>>();

  const int64_t list_size = list.size();

  // clamp start and end to the bounds of the list
  const auto normalized_start =
      std::max((int64_t)0, normalizeIndex(start, list_size));
  const auto normalized_end =
      std::min(list_size, normalizeIndex(end, list_size));

  c10::List<T> sliced_list = make_result_list<T>();
  if (normalized_end <= normalized_start) {
    // early exit if the slice is trivially empty
    push(stack, std::move(sliced_list));
    return 0;
  }

  sliced_list.reserve(normalized_end - normalized_start);

  for (auto i = normalized_start; i < normalized_end;) {
    sliced_list.push_back(list.get(i));
    i += step;
  }

  push(stack, std::move(sliced_list));
  return 0;
}

template <typename T>
int listSort(Stack& stack) {
  c10::List<T> list = pop(stack).to<c10::List<T>>();
  std::sort(list.begin(), list.end(), [] (const T& a, const T& b) {
    return a < b;
  });
  return 0;
}

// Specialization for at::Tensor
template <>
int listSort<at::Tensor>(Stack& stack) {
  c10::List<at::Tensor> list = pop(stack).toTensorList();
  std::sort(
      list.begin(),
      list.end(),
      [](const at::Tensor& a, const at::Tensor& b) {
        return a.lt(b).is_nonzero();
      });
  return 0;
}

template <typename T>
int listSetItem(Stack& stack) {
  T value = pop(stack).to<T>();
  int64_t idx = pop(stack).to<int64_t>();
  c10::List<T> list = pop(stack).to<c10::List<T>>();

  setItem(list, idx, std::move(value));

  push(stack, std::move(list));
  return 0;
}

int dictSetItem(Stack& stack) {
  auto value = pop(stack);
  auto idx = pop(stack);
  auto dict = pop(stack).toGenericDict();
  dict.insert_or_assign(std::move(idx), std::move(value));
  return 0;
}

int dictLen(Stack& stack) {
  auto dict = pop(stack).toGenericDict();
  push(stack, int64_t(dict.size()));
  return 0;
}

int dictKeys(Stack& stack) {
  auto dict = pop(stack).toGenericDict();
  auto keys = c10::impl::GenericList(c10::impl::deprecatedUntypedList());
  keys.reserve(dict.size());
  for (auto& item : dict) {
    keys.push_back(item.key());
  }
  push(stack, IValue(keys));
  return 0;
}

template <typename Elem>
c10::List<Elem> makeListForDictValues(
    const std::vector<std::pair<IValue, IValue>>& order) {
  c10::List<Elem> values;
  values.reserve(order.size());
  for (const auto& item : order) {
    values.push_back(item.second.to<Elem>());
  }
  return values;
}

template <>
c10::impl::GenericList makeListForDictValues<IValue>(
    const std::vector<std::pair<IValue, IValue>>& order) {
  auto values = c10::impl::GenericList(c10::impl::deprecatedUntypedList());
  values.reserve(order.size());
  for (const auto& item : order) {
    values.push_back(item.second);
  }
  return values;
}

Operation dictValues(const Node* n) {
  auto outputType = n->output()->type()->expect<ListType>();
  return [=](Stack& stack) -> int {
    const auto& order = iterationOrder(pop(stack).toGenericDict());
    if (outputType->getElementType()->isSubtypeOf(TensorType::get())) {
      push(stack, makeListForDictValues<at::Tensor>(order));
    } else if (outputType->getElementType() == IntType::get()) {
      push(stack, makeListForDictValues<int64_t>(order));
    } else if (outputType->getElementType() == FloatType::get()) {
      push(stack, makeListForDictValues<double>(order));
    } else if (outputType->getElementType() == BoolType::get()) {
      push(stack, makeListForDictValues<bool>(order));
    } else {
      push(stack, makeListForDictValues<IValue>(order));
    }
    return 0;
  };
}

int dictIndex(Stack& stack) {
  auto key = pop(stack);
  auto dict = pop(stack).toGenericDict();
  auto value = dict.find(key);
  if (value == dict.end()) {
    AT_ERROR("KeyError: ", key);
  }
  push(stack, value->value());
  return 0;
}

template<bool has_default>
int dictGet(Stack& stack) {
  IValue default_value;
  if (has_default) {
    default_value = pop(stack);
  }
  auto key = pop(stack);
  auto dict = pop(stack).toGenericDict();
  auto value = dict.find(key);
  if (value == dict.end()) {
    push(stack, std::move(default_value));
  } else {
    push(stack, value->value());
  }
  return 0;
}

// If the key is in the dict, return it. Else set it to the default value and
// return that.
int dictSetDefault(Stack& stack) {
  auto default_value = pop(stack);
  auto key = pop(stack);
  auto dict = pop(stack).toGenericDict();
  auto value = dict.find(key);
  if (value == dict.end()) {
    dict.insert(key, default_value);
    push(stack, std::move(default_value));
  } else {
    push(stack, value->value());
  }
  return 0;
}

template<bool has_default>
int dictPop(Stack& stack) {
  IValue default_value;
  if (has_default) {
    default_value = pop(stack);
  }
  auto key = pop(stack);
  auto dict = pop(stack).toGenericDict();
  auto value = dict.find(key);
  if (value == dict.end()) {
    if (has_default) {
      push(stack, default_value);
    } else {
      AT_ERROR("KeyError: ", key);
    }
  } else {
    auto erase_count = dict.erase(key);
    TORCH_CHECK(
        erase_count == 1, "Expected to erase 1 item, found ", erase_count);
    push(stack, value->value());
  }
  return 0;
}

int dictPopItem(Stack& stack) {
  auto dict = pop(stack).toGenericDict();
  if (dict.size() == 0) {
    AT_ERROR("popitem(): dictionary is empty");
  }
  auto item = iterationOrder(dict).at(0);
  auto erase_count = dict.erase(item.first);
  TORCH_CHECK(
      erase_count == 1, "Expected to erase 1 item, found ", erase_count);

  IValue tuple = c10::ivalue::Tuple::create({item.first, item.second});
  push(stack, tuple);
  return 0;
}

int dictContains(Stack& stack) {
  auto key = pop(stack);
  auto dict = pop(stack).toGenericDict();
  push(stack, dict.contains(key));
  return 0;
}

int dictClear(Stack& stack) {
  auto dict = pop(stack).toGenericDict();
  dict.clear();
  return 0;
}

int dictUpdate(Stack& stack) {
  auto to_add = pop(stack).toGenericDict();
  auto dict = pop(stack).toGenericDict();

  for (auto item : to_add) {
    dict.insert(item.key(), item.value());
  }
  return 0;
}

int dictItems(Stack& stack) {
  auto dict = pop(stack).toGenericDict();
  auto items = c10::impl::GenericList(c10::impl::deprecatedUntypedList());
  items.reserve(dict.size());
  for (const auto& item : iterationOrder(dict)) {
    items.emplace_back(c10::ivalue::Tuple::create({item.first, item.second}));
  }
  push(stack, std::move(items));
  return 0;
}

int dictCopy(Stack& stack) {
  push(stack, pop(stack).toGenericDict().copy());
  return 0;
}

template <typename T>
int hashValue(Stack& stack) {
  auto value = pop(stack);
  auto hash = std::hash<T>()(value.to<T>());
  push(stack, int64_t(hash));
  return 0;
}

RegisterOperators reg2({

#define DEFINE_STRING_OP(op_name, string_op, result)                \
  Operator(#op_name "(str a, str b) ->" #result, [](Stack& stack) { \
    auto b = pop(stack).toStringRef();                              \
    auto a = pop(stack).toStringRef();                              \
    push(stack, string_op);                                         \
    return 0;                                                       \
  },                                                                \
  aliasAnalysisFromSchema())

    DEFINE_STRING_OP(aten::eq, a == b, bool),
    DEFINE_STRING_OP(aten::ne, a != b, bool),
    DEFINE_STRING_OP(aten::add, a + b, str),
#undef DEFINE_STRING_OP
    Operator(
        "aten::len(str s) -> int",
        [](Stack& stack) {
          auto string = pop(stack).toStringRef();
          push(stack, static_cast<int64_t>(string.size()));
          return 0;
        },
        aliasAnalysisFromSchema()),
    // tensor length op (size of 1st dimension)
    Operator(
        "aten::len(Tensor t) -> int",
        [](Stack& stack) {
          at::Tensor t = pop(stack).toTensor();
          if (t.dim() == 0) {
            AT_ERROR("len() of a 0-d tensor");
          }
          push(stack, t.sizes()[0]);
          return 0;
        },
        aliasAnalysisFromSchema()),
    Operator(
        "aten::__getitem__(str s, int index) -> str",
        [](Stack& stack) {
          auto index = pop(stack).toInt();
          auto string = pop(stack).toStringRef();
          char c = string.at(index);
          push(stack, std::string(&c, 1));
          return 0;
        }),
    Operator(
        "aten::list(str t) -> str[]",
        [](Stack& stack) {
          auto str = pop(stack).toStringRef();
          c10::List<std::string> chars;
          chars.reserve(str.size());
          for (auto c : str) {
            chars.push_back(std::string(1, c));
          }
          push(stack, std::move(chars));
          return 0;
        },
        aliasAnalysisFromSchema()),
// Mutable ops for lists containing mutable types.
<<<<<<< HEAD
#define CREATE_MUTABLE_LIST_OPS(decl_type, value_type)                      \
  Operator(                                                                 \
      "aten::select(" decl_type "[](a) list, int idx) -> " decl_type "(*)", \
      listSelect<value_type>, aliasAnalysisFromSchema()),                   \
      Operator(                                                             \
          "aten::append( " decl_type "[](a!) self, " decl_type              \
          "(c -> *) el) -> " decl_type "[](a!)",                            \
          listAppend<value_type>,                                           \
          aliasAnalysisFromSchema()),                                       \
      Operator(                                                             \
          "aten::reverse( " decl_type "[](a!) self) -> ()",                 \
          listReverse<value_type>,                                          \
          aliasAnalysisFromSchema()),                                       \
      Operator(                                                             \
          "aten::extend(" decl_type "[](a!) self, " decl_type               \
          " [] other) -> ()",                                               \
          listExtend<value_type>,                                           \
          aliasAnalysisFromSchema()),                                       \
      Operator(                                                             \
          "aten::copy(" decl_type                                           \
          "[](a) self)"                                                     \
          " -> " decl_type "[]",                                            \
          listCopy<value_type>,                                             \
          aliasAnalysisFromSchema()),                                       \
      Operator(                                                             \
          "aten::_set_item(" decl_type "[](a!) l, int idx, " decl_type      \
          "(b -> *) el) -> " decl_type "[](a!)",                            \
          listSetItem<value_type>,                                          \
          aliasAnalysisFromSchema()),                                       \
      Operator(                                                             \
          "aten::clear( " decl_type "[](a!) self) -> ()",                   \
          listClear<value_type>,                                            \
          aliasAnalysisFromSchema()),                                       \
      Operator(                                                             \
          "aten::insert( " decl_type                                        \
          "[](a!) self, int idx,                                            \
          " decl_type "(b -> *) el) -> ()",                                 \
          listInsert<value_type>,                                           \
          aliasAnalysisFromSchema()),                                       \
      Operator(                                                             \
          "aten::pop(" decl_type                                            \
          "[](a!) self, int idx=-1)                                         \
        -> " decl_type "(*)",                                               \
          listPop<value_type>,                                              \
          aliasAnalysisFromSchema())
=======
#define CREATE_MUTABLE_LIST_OPS(decl_type, value_type)                              \
  Operator(                                                                         \
      "aten::select(" decl_type "[](a) list, int idx) -> " decl_type "(*)",         \
      listSelect<value_type>),                                                      \
  Operator(                                                                         \
      "aten::__getitem__(" decl_type "[](a) list, int idx) -> " decl_type "(*)",    \
      listSelect<value_type>),                                                      \
      Operator(                                                                     \
          "aten::append( " decl_type "[](a!) self, " decl_type                      \
          "(c -> *) el) -> " decl_type "[](a!)",                                    \
          listAppend<value_type>),                                                  \
      Operator(                                                                     \
          "aten::reverse( " decl_type "[](a!) self) -> ()",                         \
          listReverse<value_type>),                                                 \
      Operator(                                                                     \
          "aten::extend(" decl_type "[](a!) self, " decl_type                       \
          " [] other) -> ()",                                                       \
          listExtend<value_type>),                                                  \
      Operator(                                                                     \
          "aten::copy(" decl_type                                                   \
          "[](a) self)"                                                             \
          " -> " decl_type "[]",                                                    \
          listCopy<value_type>),                                                    \
      Operator(                                                                     \
          "aten::_set_item(" decl_type "[](a!) l, int idx, " decl_type              \
          "(b -> *) el) -> " decl_type "[](a!)",                                    \
          listSetItem<value_type>),                                                 \
      Operator(                                                                     \
          "aten::clear( " decl_type "[](a!) self) -> ()",                           \
          listClear<value_type>),                                                   \
      Operator(                                                                     \
          "aten::insert( " decl_type                                                \
          "[](a!) self, int idx,                                                    \
          " decl_type "(b -> *) el) -> ()",                                         \
          listInsert<value_type>),                                                  \
      Operator(                                                                     \
          "aten::pop(" decl_type                                                    \
          "[](a!) self, int idx=-1)                                                 \
        -> " decl_type "(*)",                                                       \
          listPop<value_type>)
>>>>>>> 597687b2

    CREATE_MUTABLE_LIST_OPS("Tensor", at::Tensor),

    Operator(
        "aten::remove(Tensor[](a!) self, Tensor el) -> ()",
        listRemove<at::Tensor>,
        aliasAnalysisFromSchema()),
    Operator(
        "aten::index(Tensor[] self, Tensor el) -> int",
        listIndex<at::Tensor>,
        aliasAnalysisFromSchema()),
    Operator(
        "aten::count(Tensor[] self, Tensor el) -> int",
        listCount<at::Tensor>,
        aliasAnalysisFromSchema()),

// Mutable ops for lists containing immutable types.
<<<<<<< HEAD
#define CREATE_IMMUTABLE_LIST_OPS(decl_type, value_type)               \
  Operator(                                                            \
      "aten::select(" decl_type "[] a, int b) -> " decl_type,          \
      listSelect<value_type>,                                          \
      aliasAnalysisFromSchema()),                                      \
      Operator(                                                        \
          "aten::append(" decl_type "[](a!) self, " decl_type          \
          " el) -> " decl_type "[](a!)",                               \
          listAppend<value_type>,                                      \
          aliasAnalysisFromSchema()),                                  \
      Operator(                                                        \
          "aten::reverse(" decl_type "[](a!) self) -> ()",             \
          listReverse<value_type>,                                     \
          aliasAnalysisFromSchema()),                                  \
      Operator(                                                        \
          "aten::extend(" decl_type "[](a!) self, " decl_type          \
          " [] other) -> ()",                                          \
          listExtend<value_type>,                                      \
          aliasAnalysisFromSchema()),                                  \
      Operator(                                                        \
          "aten::copy(" decl_type                                      \
          "[](a) self)"                                                \
          " -> " decl_type "[]",                                       \
          listCopy<value_type>,                                        \
          aliasAnalysisFromSchema()),                                  \
      Operator(                                                        \
          "aten::_set_item(" decl_type "[](a!) l, int idx, " decl_type \
          " el) -> " decl_type "[](a!)",                               \
          listSetItem<value_type>,                                     \
          aliasAnalysisFromSchema()),                                  \
      Operator(                                                        \
          "aten::clear( " decl_type "[](a!) self) -> ()",              \
          listClear<value_type>,                                       \
          aliasAnalysisFromSchema()),                                  \
      Operator(                                                        \
          "aten::insert( " decl_type                                   \
          "[](a!) self, int idx,                                       \
          " decl_type " el) -> ()",                                    \
          listInsert<value_type>,                                      \
          aliasAnalysisFromSchema()),                                  \
      Operator(                                                        \
          "aten::remove(" decl_type                                    \
          "[](a!) self,                                                \
          " decl_type " el) -> ()",                                    \
          listRemove<value_type>,                                      \
          aliasAnalysisFromSchema()),                                  \
      Operator(                                                        \
          "aten::index(" decl_type                                     \
          "[] self,                                                    \
          " decl_type " el) -> int",                                   \
          listIndex<value_type>,                                       \
          aliasAnalysisFromSchema()),                                  \
      Operator(                                                        \
          "aten::count(" decl_type                                     \
          "[] self,                                                    \
          " decl_type " el) -> int",                                   \
          listCount<value_type>,                                       \
          aliasAnalysisFromSchema()),                                  \
      Operator(                                                        \
          "aten::pop(" decl_type                                       \
          "[](a!) self, int idx=-1)                                    \
          -> " decl_type,                                              \
          listPop<value_type>,                                         \
          aliasAnalysisFromSchema())
=======
#define CREATE_IMMUTABLE_LIST_OPS(decl_type, value_type)                          \
  Operator(                                                                       \
      "aten::select(" decl_type "[] a, int b) -> " decl_type,                     \
      listSelect<value_type>),                                                    \
  Operator(                                                                       \
      "aten::__getitem__(" decl_type "[](a) list, int idx) -> " decl_type,        \
      listSelect<value_type>),                                                    \
      Operator(                                                                   \
          "aten::append(" decl_type "[](a!) self, " decl_type                     \
          " el) -> " decl_type "[](a!)",                                          \
          listAppend<value_type>),                                                \
      Operator(                                                                   \
          "aten::reverse(" decl_type "[](a!) self) -> ()",                        \
          listReverse<value_type>),                                               \
      Operator(                                                                   \
          "aten::extend(" decl_type "[](a!) self, " decl_type                     \
          " [] other) -> ()",                                                     \
          listExtend<value_type>),                                                \
      Operator(                                                                   \
          "aten::copy(" decl_type                                                 \
          "[](a) self)"                                                           \
          " -> " decl_type "[]",                                                  \
          listCopy<value_type>),                                                  \
      Operator(                                                                   \
          "aten::_set_item(" decl_type "[](a!) l, int idx, " decl_type            \
          " el) -> " decl_type "[](a!)",                                          \
          listSetItem<value_type>),                                               \
      Operator(                                                                   \
          "aten::clear( " decl_type "[](a!) self) -> ()",                         \
          listClear<value_type>),                                                 \
      Operator(                                                                   \
          "aten::insert( " decl_type                                              \
          "[](a!) self, int idx,                                                  \
          " decl_type " el) -> ()",                                               \
          listInsert<value_type>),                                                \
      Operator(                                                                   \
          "aten::remove(" decl_type                                               \
          "[](a!) self,                                                           \
          " decl_type " el) -> ()",                                               \
          listRemove<value_type>),                                                \
      Operator(                                                                   \
          "aten::index(" decl_type                                                \
          "[] self,                                                               \
          " decl_type " el) -> int",                                              \
          listIndex<value_type>),                                                 \
      Operator(                                                                   \
          "aten::count(" decl_type                                                \
          "[] self,                                                               \
          " decl_type " el) -> int",                                              \
          listCount<value_type>),                                                 \
      Operator(                                                                   \
          "aten::pop(" decl_type                                                  \
          "[](a!) self, int idx=-1)                                               \
          -> " decl_type,                                                         \
          listPop<value_type>)
>>>>>>> 597687b2

    CREATE_IMMUTABLE_LIST_OPS("int", int64_t),
    CREATE_IMMUTABLE_LIST_OPS("float", double),
    CREATE_IMMUTABLE_LIST_OPS("bool", bool),

    // NOTE: this must be after the other list specializations so that operator
    // resolution doesn't pick this up first
    CREATE_MUTABLE_LIST_OPS("t", IValue),
#undef CREATE_IMMUTABLE_LIST_OPS
#undef CREATE_MUTABLE_LIST_OPS

#define CREATE_LIST_OPS(decl_type, c_type)                                          \
  Operator("aten::len(" decl_type "[] a) -> int", listLen<c_type::value_type>,      \
  aliasAnalysisFromSchema()),                                                       \
      Operator(                                                                     \
          "aten::add(" decl_type "[] a, " decl_type "[] b) -> " decl_type           \
          "[]",                                                                     \
          listAdd<c_type::value_type>,                                              \
          aliasAnalysisFromSchema()),                                               \
      Operator(                                                                     \
          "aten::add_(" decl_type "[](a!) self, " decl_type "[] b) -> " decl_type   \
          "[]",                                                                     \
          listInplaceAdd<c_type::value_type>,                                       \
          aliasAnalysisFromSchema()),                                               \
      Operator(                                                                     \
          "aten::slice(" decl_type                                                  \
          "[] l, int start, int end=9223372036854775807, int step=1) -> " decl_type \
          "[]",                                                                     \
          listSlice<c_type::value_type>,                                            \
          aliasAnalysisFromSchema()),                                               \
      Operator("aten::list(" decl_type "[] l) -> " decl_type "[]",                  \
          listList<c_type::value_type>,                                             \
          aliasAnalysisFromSchema()),                                               \
      Operator(                                                                     \
          "aten::mul(" decl_type "[] l, int n) -> " decl_type "[]",                 \
          listMulIntLeft<c_type::value_type>,                                       \
          aliasAnalysisFromSchema()),                                               \
      Operator(                                                                     \
          "aten::mul(int n, " decl_type "[] l) -> " decl_type "[]",                 \
          listMulIntRight<c_type::value_type>,                                      \
          aliasAnalysisFromSchema())

    CREATE_LIST_OPS("int", c10::List<int64_t>),
    CREATE_LIST_OPS("float", c10::List<double>),
    CREATE_LIST_OPS("bool", c10::List<bool>),
    CREATE_LIST_OPS("Tensor", c10::List<at::Tensor>),
    CREATE_LIST_OPS("t", c10::List<IValue>),
#undef CREATE_LIST_OPS
    Operator("aten::sort(int[](a!) self) -> ()", listSort<int64_t>, aliasAnalysisFromSchema()),
    Operator("aten::sort(float[](a!) self) -> ()", listSort<double>, aliasAnalysisFromSchema()),
    Operator("aten::sort(Tensor[](a!) self) -> ()", listSort<at::Tensor>, aliasAnalysisFromSchema()),
    Operator("aten::sort(bool[](a!) self) -> ()", listSort<bool>, aliasAnalysisFromSchema()),

    Operator("aten::eq(int[] a, int[] b) -> bool", listEq<int64_t>, aliasAnalysisFromSchema()),
    Operator("aten::eq(float[] a, float[] b) -> bool", listEq<double>, aliasAnalysisFromSchema()),
    Operator("aten::eq(Tensor[] a, Tensor[] b) -> bool", listEq<at::Tensor>, aliasAnalysisFromSchema()),
    Operator("aten::eq(bool[] a, bool[] b) -> bool", listEq<bool>, aliasAnalysisFromSchema()),
    Operator("aten::ne(int[] a, int[] b) -> bool", listNe<int64_t>, aliasAnalysisFromSchema()),
    Operator("aten::ne(float[] a, float[] b) -> bool", listNe<double>, aliasAnalysisFromSchema()),
    Operator("aten::ne(Tensor[] a, Tensor[] b) -> bool", listNe<at::Tensor>, aliasAnalysisFromSchema()),
    Operator("aten::ne(bool[] a, bool[] b) -> bool", listNe<bool>, aliasAnalysisFromSchema()),

#define DEFINE_CONVERT_BASE_OP(op_name, prefix, char_op) \
  Operator(#op_name "(int i) -> str", [](Stack& stack) { \
    auto i = pop(stack).toInt();                         \
    std::stringstream ss;                                \
    if (i < 0) {                                         \
      ss << "-";                                         \
      i = -i;                                            \
    }                                                    \
    ss << "0" << prefix << char_op << i;                 \
    push(stack, ss.str());                               \
    return 0;                                            \
  },                                                     \
  aliasAnalysisFromSchema())

    DEFINE_CONVERT_BASE_OP(aten::hex, "x", std::hex),
    DEFINE_CONVERT_BASE_OP(aten::oct, "o", std::oct),

    Operator(
        "aten::bin(int i) -> str",
        [](Stack& stack) {
          auto i = pop(stack).toInt();
          std::stringstream ss;
          if (i == 0) {
            push(stack, "0b0");
          } else {
            if (i < 0) {
              ss << "-";
              i = -i;
            }
            std::string str = std::bitset<8 * sizeof(i)>(i).to_string();
            str.erase(0, std::min(str.find_first_not_of('0'), str.size() - 1));
            ss << "0b" << str;
            push(stack, ss.str());
          }
          return 0;
<<<<<<< HEAD
        },
        aliasAnalysisFromSchema()),
=======
        }),
    // TODO: deprecate this in favor of aten::getelem
>>>>>>> 597687b2
    Operator(
        "prim::StringIndex(str string, int index) -> str",
        [](Stack& stack) {
          auto index = pop(stack).toInt();
          auto string = pop(stack).toStringRef();
          char c = string.at(index);
          push(stack, std::string(&c, 1));
          return 0;
        },
        aliasAnalysisFromSchema()),
    Operator(
<<<<<<< HEAD
        "prim::str(t elem) -> str",
        [](Stack& stack) {
          std::stringstream ss;
          ss << pop(stack);
          push(stack, ss.str());
          return 0;
        },
        aliasAnalysisFromSchema()),
    Operator(
=======
>>>>>>> 597687b2
        "aten::ord(str string) -> int",
        [](Stack& stack) {
          auto string = pop(stack).toStringRef();
          TORCH_CHECK(
              string.size() == 1,
              "String for ord() must be 1 character, found ",
              string.size());
          uint8_t ord = string.at(0);
          push(stack, int64_t(ord));
          return 0;
        },
        aliasAnalysisFromSchema()),
    Operator(
        "aten::chr(int i) -> str",
        [](Stack& stack) {
          auto i = pop(stack).toInt();
          std::stringstream ss;
          TORCH_CHECK(
              i >= 0 && i < 1114111,
              "chr() arg not in range(0x110000), found ",
              i);
          char c = i;
          ss << c;
          push(stack, ss.str());
          return 0;
        },
        aliasAnalysisFromSchema()),
#define CREATE_COPY_OP(other_type, c_type)                                 \
  Operator(                                                                \
      "aten::copy_(Tensor(a!) self, " #other_type " other) -> Tensor(a!)", \
      [](Stack& stack) {                                                   \
        at::Tensor t;                                                      \
        c_type other;                                                      \
        pop(stack, t, other);                                              \
        std::move(t) = other; /* NOLINT(bugprone-use-after-move) */        \
        push(stack, std::move(t)); /* NOLINT(bugprone-use-after-move) */   \
        return 0;                                                          \
      },                                                                   \
      aliasAnalysisFromSchema())

    CREATE_COPY_OP(Tensor, at::Tensor),
    CREATE_COPY_OP(int, int64_t),
    CREATE_COPY_OP(float, double),
#undef CREATE_COPY_OP

    DEFINE_BINARY_OP(aten::add, a + b),
    DEFINE_BINARY_OP(aten::sub, a - b),
    DEFINE_BINARY_OP(aten::mul, a* b),
    DEFINE_BINARY_OP(aten::pow, pow(a, b)),
    // min and max are in prim:: because there is a difference between
    // the python builtin 'min' and 'torch.min'
    DEFINE_BINARY_OP(prim::min, a < b ? a : b),
    DEFINE_BINARY_OP(prim::max, a > b ? a : b),

    Operator(
        "prim::min(int[] x) -> int",
        [](Stack& stack) {
          c10::List<int64_t> int_list = pop(stack).toIntList();
          int64_t min_element = std::numeric_limits<int64_t>::max();

          for(int64_t ele: int_list) {
            if(ele < min_element) {
              min_element = ele;
            }
          }
          push(stack, min_element);
          return 0;
        }, aliasAnalysisFromSchema()),

    // Pass in two ops for handling int and float separately as % in C++ only
    // works for int The modulus calculation is different between C++ and Python
    // (on negative), we preserve the python behavior as it's more common and
    // match python syntax, hence the conversion.
    DEFINE_GENERIC_OP(
        aten::remainder,
        (b + (a % b)) % b,
        fmod((b + fmod(a, b)), b),
        int,
        float),
    DEFINE_INT_FLOAT_OP(aten::remainder, fmod((b + fmod(a, b)), b), float),

    DEFINE_GENERIC_OP(
        aten::floordiv,
        floordiv(a, b),
        std::floor(a / b),
        int,
        float),
    DEFINE_INT_FLOAT_OP(aten::floordiv, std::floor(a / b), float),

    // NB: This is the python truediv operation
    DEFINE_GENERIC_OP(
        aten::div,
        static_cast<double>(a) / static_cast<double>(b),
        a / b,
        float,
        float),

    // only used in loop unrolling, not exposed to end users
    DEFINE_INT_OP(aten::__round_to_zero_floordiv, a / b),

    // only used internally in range() translation
    Operator(
        "aten::__range_length(int lo, int hi, int step) -> int",
        [](Stack& stack) {
          int64_t lo, hi, step;
          pop(stack, lo, hi, step);
          // error handling when step_val = 0 during runtime
          if (step == 0) {
            throw std::runtime_error("range() arg 3 must not be zero");
          }
          if (step > 0 && lo < hi)
            push(stack, 1 + (hi - 1 - lo) / step);
          else if (step < 0 && lo > hi)
            push(stack, 1 + (lo - 1 - hi) / (0 - step));
          else
            push(stack, 0);
          return 0;
        },
        aliasAnalysisFromSchema()),
    Operator(
        "aten::__derive_index(int index, int start, int step) -> int",
        [](Stack& stack) {
          int64_t index, start, step;
          pop(stack, index, start, step);
          push(stack, start + index * step);
          return 0;
        },
        aliasAnalysisFromSchema()),

    DEFINE_INT_OP(aten::__and__, a& b),
    DEFINE_INT_OP(aten::__or__, a | b),
    DEFINE_INT_OP(aten::__xor__, a ^ b),

    DEFINE_UNARY_OP(aten::floor, floor(a), int, int),
    DEFINE_UNARY_OP(aten::ceil, ceil(a), int, int),
    DEFINE_UNARY_OP(aten::round, std::round(a), float, float),
    DEFINE_UNARY_OP(aten::log, std::log(a), float, float),
    DEFINE_BINARY_FLOAT_OP(aten::log, std::log(a) / std::log(b)),
    DEFINE_UNARY_OP(aten::log1p, std::log1p(a), float, float),
    DEFINE_UNARY_OP(aten::log10, std::log10(a), float, float),
    DEFINE_UNARY_OP(aten::exp, std::exp(a), float, float),
    DEFINE_UNARY_OP(aten::sqrt, std::sqrt(a), float, float),
    DEFINE_UNARY_OP(aten::acos, std::acos(a), float, float),
    DEFINE_UNARY_OP(aten::asin, std::asin(a), float, float),
    DEFINE_UNARY_OP(aten::atan, std::atan(a), float, float),
    DEFINE_BINARY_FLOAT_OP(aten::atan2, std::atan2(a, b)),
    DEFINE_UNARY_OP(aten::cos, std::cos(a), float, float),
    DEFINE_UNARY_OP(aten::sin, std::sin(a), float, float),
    DEFINE_UNARY_OP(aten::tan, std::tan(a), float, float),
    DEFINE_UNARY_OP(aten::asinh, std::asinh(a), float, float),
    DEFINE_UNARY_OP(aten::atanh, std::atanh(a), float, float),
    DEFINE_UNARY_OP(aten::acosh, std::acosh(a), float, float),
    DEFINE_UNARY_OP(aten::sinh, std::sinh(a), float, float),
    DEFINE_UNARY_OP(aten::cosh, std::cosh(a), float, float),
    DEFINE_UNARY_OP(aten::tanh, std::tanh(a), float, float),
    DEFINE_UNARY_OP(aten::degrees, degrees(a), float, float),
    DEFINE_UNARY_OP(aten::radians, radians(a), float, float),
    DEFINE_BINARY_FLOAT_OP(aten::fmod, std::fmod(a, b)),
    DEFINE_UNARY_INT_OP(aten::factorial, factorial(a), int),
    DEFINE_UNARY_FLOAT_OP(aten::isnan, std::isnan(a), bool),
    DEFINE_UNARY_FLOAT_OP(aten::isfinite, std::isfinite(a), bool),
    DEFINE_UNARY_FLOAT_OP(aten::isinf, std::isinf(a), bool),
    Operator(
        "aten::modf(float a) -> (float, float)",
        [](Stack& stack) {
          double a;
          pop(stack, a);
          double b, c;
          b = modf(a, &c);
          push(stack, b, c);
          return 0;
        },
        aliasAnalysisFromSchema()),
    Operator(
        "aten::frexp(float a) -> (float, int)",
        [](Stack& stack) {
          double a;
          pop(stack, a);
          double m;
          int e;
          m = std::frexp(a, &e);
          push(stack, m, e);
          return 0;
        },
        aliasAnalysisFromSchema()),
    Operator(
        "aten::ldexp(float x, int i) -> float",
        [](Stack& stack) {
          double a;
          int64_t b;
          pop(stack, a, b);
          push(stack, std::ldexp(a, b));
          return 0;
        },
        aliasAnalysisFromSchema()),
    DEFINE_BINARY_FLOAT_OP(aten::mathremainder, std::remainder(a, b)),

    // TODO: move abs to aten namespace because it's schematized!
    DEFINE_UNARY_OP(prim::abs, std::abs(a), int, float),
    Operator(
        "prim::abs(Tensor x) -> Tensor",
        [](Stack& stack) {
          at::Tensor x;
          pop(stack, x);
          push(stack, x.abs());
          return 0;
        },
        aliasAnalysisFromSchema()),

    DEFINE_INT_OP(aten::gcd, gcd(a, b)),

    DEFINE_GENERIC_OP(
        aten::copysign,
        std::copysign(a, b),
        std::copysign(a, b),
        float,
        float),
    DEFINE_INT_FLOAT_OP(aten::copysign, std::copysign(a, b), float),

    DEFINE_UNARY_OP(aten::gamma, std::tgamma(a), float, float),
    DEFINE_UNARY_OP(aten::erf, std::erf(a), float, float),
    DEFINE_UNARY_OP(aten::erfc, std::erfc(a), float, float),
    DEFINE_UNARY_OP(aten::expm1, std::expm1(a), float, float),
    DEFINE_UNARY_OP(aten::fabs, std::fabs(a), float, float),
    DEFINE_UNARY_OP(aten::lgamma, std::lgamma(a), float, float),
    DEFINE_UNARY_OP(aten::asinh, std::asinh(a), float, float),
    DEFINE_UNARY_OP(aten::atanh, std::atanh(a), float, float),
    DEFINE_UNARY_OP(aten::cosh, std::cosh(a), float, float),
    DEFINE_UNARY_OP(aten::sinh, std::sinh(a), float, float),
    DEFINE_UNARY_OP(aten::tanh, std::tanh(a), float, float),

    Operator(
        "aten::isnan(float a) -> bool",
        [](Stack& stack) {
          double a;
          pop(stack, a);
          push(stack, std::isnan(a));
          return 0;
        },
        aliasAnalysisFromSchema()),

    DEFINE_COMPARISON_OP(aten::ne, a != b),
    DEFINE_COMPARISON_OP(aten::eq, a == b),
    DEFINE_COMPARISON_OP(aten::lt, a < b),
    DEFINE_COMPARISON_OP(aten::gt, a > b),
    DEFINE_COMPARISON_OP(aten::le, a <= b),
    DEFINE_COMPARISON_OP(aten::ge, a >= b),
    DEFINE_BOOL_OP(aten::__and__, a&& b),
    DEFINE_BOOL_OP(aten::__or__, a || b),
    DEFINE_BOOL_OP(aten::__xor__, a != b),

    DEFINE_UNARY_OP(aten::neg, -a, int, float),
    Operator(
        "aten::__not__(bool self) -> bool",
        [](Stack& stack) {
          push(stack, !pop(stack).toBool());
          return 0;
        },
        aliasAnalysisFromSchema()),
    Operator(
        "aten::__is__(t1 self, t2 obj) -> bool",
        [](Stack& stack) {
          IValue self, obj;
          pop(stack, self, obj);
          push(stack, self.isSameIdentity(obj));
          return 0;
        },
        aliasAnalysisFromSchema()),
    Operator(
        "aten::__isnot__(t1 self, t2 obj) -> bool",
        [](Stack& stack) {
          IValue self, obj;
          pop(stack, self, obj);
          push(stack, !self.isSameIdentity(obj));
          return 0;
        },
        aliasAnalysisFromSchema()),
    Operator(
        "aten::_tensor_to_list(Tensor self) -> int[]",
        [](Stack& stack) {
          at::Tensor t;
          pop(stack, t);
          c10::List<int64_t> elems;
          elems.reserve(t.size(0));
          for (int i = 0; i < t.size(0); i++) {
            elems.push_back(*t[i].data<int32_t>());
          }
          push(stack, std::move(elems));
          return 0;
        },
        aliasAnalysisFromSchema()),
    Operator(
        "aten::_list_to_tensor(int[] self) -> Tensor",
        [](Stack& stack) {
          c10::List<int64_t> l = pop(stack).toIntList();
          auto t = torch::empty(
              {static_cast<int64_t>(l.size())}, at::dtype(at::kInt));
          for (size_t i = 0; i < l.size(); i++) {
            t[i] = l.get(i);
          }
          push(stack, std::move(t));
          return 0;
        },
        aliasAnalysisFromSchema()),
#define CREATE_DICT_OPS(key_type)                                             \
  Operator("aten::len(Dict(" key_type ", t) self) -> int", dictLen,           \
        aliasAnalysisFromSchema()),                                           \
      Operator(                                                               \
          "aten::keys(Dict(" key_type ", t) self) -> " key_type "[](*)",      \
          dictKeys,                                                           \
          aliasAnalysisFromSchema()),                                         \
      Operator(                                                               \
          "aten::values(Dict(" key_type ", t) self) -> t[](*)", dictValues,   \
          aliasAnalysisFromSchema()),                                         \
      Operator(                                                               \
          "aten::__getitem__(Dict(" key_type ", t) self, " key_type           \
          " key) -> t(*)",                                                    \
          dictIndex,                                                          \
          aliasAnalysisSpecialCase()),                                        \
      Operator(                                                               \
          "aten::get(Dict(" key_type ", t) self, " key_type " key) -> t(*)?", \
          dictGet<false>,                                                     \
          aliasAnalysisFromSchema()),                                         \
      Operator(                                                               \
          "aten::get(Dict(" key_type ", t) self, " key_type                   \
          " key, t default_value) -> t(*)",                                   \
          dictGet<true>,                                                      \
          aliasAnalysisFromSchema()),                                         \
      Operator(                                                               \
          "aten::setdefault(Dict(" key_type ", t)(a!) self, " key_type        \
          " key, t default_value) -> t(*)",                                   \
          dictSetDefault,                                                     \
          aliasAnalysisFromSchema()),                                         \
      Operator(                                                               \
          "aten::pop(Dict(" key_type ", t)(a!) self, " key_type               \
          " key) -> t(*)",                                                    \
          dictPop<false>,                                                     \
          aliasAnalysisFromSchema()),                                         \
      Operator(                                                               \
          "aten::pop(Dict(" key_type ", t)(a!) self, " key_type               \
          " key, t default_value) -> t(*)",                                   \
          dictPop<true>,                                                      \
          aliasAnalysisFromSchema()),                                         \
      Operator(                                                               \
          "aten::popitem(Dict(" key_type ", t)(a!) self) -> ((" key_type      \
          ", t))",                                                            \
          dictPopItem,                                                        \
          aliasAnalysisFromSchema()),                                         \
      Operator(                                                               \
          "aten::clear(Dict(" key_type ", t)(a!) self) -> ()", dictClear,     \
          aliasAnalysisFromSchema()),                                         \
      Operator(                                                               \
          "aten::update(Dict(" key_type ", t)(a!) self, Dict(" key_type       \
          ", t)(a!) to_add) -> ()",                                           \
          dictUpdate,                                                         \
          aliasAnalysisFromSchema()),                                         \
      Operator(                                                               \
          "aten::items(Dict(" key_type ", t) self) -> ((" key_type ", t)[])", \
          dictItems,                                                          \
          aliasAnalysisFromSchema()),                                         \
      Operator(                                                               \
          "aten::copy(Dict(" key_type ", t)(a) self) -> Dict(" key_type       \
          ", t)",                                                             \
          dictCopy,                                                           \
          aliasAnalysisFromSchema()),                                         \
      Operator(                                                               \
          "aten::__contains__(Dict(" key_type ", t) dict, " key_type          \
          " key) -> bool",                                                    \
          dictContains,                                                       \
          aliasAnalysisFromSchema()),                                         \
      Operator(                                                               \
          "aten::_set_item(Dict(" key_type ", t)(a!) l, " key_type            \
          " idx, t(b -> *) v) -> ()",                                         \
          dictSetItem,                                                        \
          aliasAnalysisFromSchema())

    CREATE_DICT_OPS("str"),
    CREATE_DICT_OPS("int"),
    CREATE_DICT_OPS("float"),
#undef CREATE_DICT_OPS

    Operator(
        "aten::divmod(int x, int y) -> (int, int)",
        [](Stack& stack) {
          int64_t a, b;
          lldiv_t divresult = {};
          pop(stack, a, b);
          if (b == 0) {
            throw std::runtime_error("ZeroDivisionError: integer division or modulo by zero");
          }
          divresult = lldiv(a, b);
          if (divresult.rem && (a < 0) != (b < 0)) {
            divresult.quot -= 1;
            divresult.rem  += b;
          }
          push(stack, static_cast<int64_t>(divresult.quot), \
            static_cast<int64_t>(divresult.rem));
          return 0;
        },
        aliasAnalysisFromSchema()),
    Operator(
        "aten::divmod(float x, float y) -> (float, float)",
        [](Stack& stack) {
          double a, b;
          pop(stack, a, b);
          if (b == 0) {
            throw std::runtime_error("ZeroDivisionError: float divmod()");
          }
          double rem = fmod(a, b);
          if (rem && (a < 0) != (b < 0)) {
            rem  += b;
          }
          push(stack, (a - rem)/b, rem);
          return 0;
        },
        aliasAnalysisFromSchema()),
#define DEFINE_DIVMOD_MIXED_OP(type_a, type_b)                              \
    Operator(                                                               \
        "aten::divmod(" #type_a " x," #type_b " y) -> (float, float)",      \
        [](Stack& stack) {                                                  \
          type_a a;                                                         \
          type_b b;                                                         \
          pop(stack, a, b);                                                 \
          if (b == 0) {                                                     \
            throw std::runtime_error("ZeroDivisionError: float divmod()");  \
          }                                                                 \
          double quot = floor(a / b);                                       \
          double rem = a - (quot * b);                                      \
          push(stack, quot, rem);                                           \
          return 0;                                                         \
        },                                                                  \
        aliasAnalysisFromSchema())

    DEFINE_DIVMOD_MIXED_OP(int, float),
    DEFINE_DIVMOD_MIXED_OP(float, int),

#undef DEFINE_DIVMOD_MIXED_OP

    Operator("aten::hash(str t) -> int", hashValue<std::string>, aliasAnalysisFromSchema()),
    Operator("aten::hash(int t) -> int", hashValue<int>, aliasAnalysisFromSchema()),
    Operator("aten::hash(float t) -> int", hashValue<double>, aliasAnalysisFromSchema()),
});

bool simpleClassTypeArg(const Argument& arg, const ClassTypePtr& type) {
  return arg.type() == type && !arg.kwarg_only() && !arg.default_value();
}

void checkSortSchema(const Node* node, const c10::TypePtr& list_element_type) {
  std::stringstream error_str;
  if (auto class_type = list_element_type->cast<ClassType>()) {
    if (auto method = class_type->getMethod("__lt__")) {
      const auto& lt_schema = method->getSchema();
      const auto& schema_args = lt_schema.arguments();
      bool error =
          (schema_args.size() != 2 ||
           !simpleClassTypeArg(schema_args[0], class_type) ||
           !simpleClassTypeArg(schema_args[1], class_type) ||
           lt_schema.returns().size() != 1 ||
           lt_schema.returns()[0].type() != BoolType::get());
      if (!error) {
        return;
      }
    }
    error_str << "To sort a list of " << class_type->python_str()
              << " it must define a "
              << "__lt__ method with two inputs of type "
              << class_type->python_str() << " that "
              << "returns a bool";
  } else {
    error_str
        << "Input to list sort must be of Tensors, ints, floats, bools or "
        << "a User Defined Class that defines the __lt__ compare method"
        << ", got list of " << list_element_type->python_str() << "\n";
  }

  auto error_msg = script::ErrorReport(node->sourceRange());
  error_msg << error_str.str();
  throw error_msg;
}

// NB: this must be registered after the other aten::sort operators
RegisterOperators regSort({
    Operator(
        "aten::sort(t[](a!) self, bool reverse=False) -> ()",
        [](const Node* node) {
          const auto list_type =
              node->inputs().at(0)->type()->expect<ListType>();
          checkSortSchema(node, list_type->getElementType());
          const auto elem = list_type->getElementType()->expect<ClassType>();
          auto func = elem->getMethod("__lt__");
          return [func](Stack& stack) {
            bool reverse = pop(stack).toBool();
            auto g_list = pop(stack).toGenericList();
            Stack sort_stack;
            std::sort(
                g_list.begin(),
                g_list.end(),
                [func, reverse, &sort_stack](
                    IValue a, IValue b) -> bool {
                  // FBCode errors without this check - "strict weak ordering"
                  // TODO: remove when possible, since it just slows down
                  // sorting and doesn't do anything useful
                  if (a.isSameIdentity(b)) {
                    return false;
                  }
                  sort_stack.push_back(a);
                  sort_stack.push_back(b);
                  func->run(sort_stack);
                  return pop(sort_stack).toBool() ^ reverse;
                });
            return 0;
          };
        },
        aliasAnalysisFromSchema()),
});

// reference: _output_size in torch/nn/functional.py
// size can be none, int or intlist
// scale_factors can be none, float, or floatlist
std::vector<int64_t> _output_size(
    const at::Tensor& input,
    size_t dim,
    const IValue& size,
    const IValue& scale_factors) {
  if (!size.isNone()) {
    if (size.isInt()) {
      std::vector<int64_t> repeated(dim, size.toInt());
      return repeated;
    } else {
      return size.toIntListRef().vec();
    }
  }
  std::vector<double> scale_repeated;
  if (scale_factors.isDouble()) {
    scale_repeated = std::vector<double>(dim, scale_factors.toDouble());
  } else {
    scale_repeated = scale_factors.toDoubleListRef().vec();
  }
  std::vector<int64_t> ret;
  for (size_t i = 0; i < dim; ++i) {
    ret.push_back(std::floor(input.size(i + 2) * scale_repeated[i]));
  }
  return ret;
}

// reference: interpolate in torch/nn/functional.py
// size can be none, int or intlist
// scale_factors can be none, float, or floatlist
at::Tensor interpolate(
    const at::Tensor& input,
    const IValue& size,
    const IValue& scale_factors,
    const std::string& mode,
    c10::optional<bool> align_corners) {
  if ((mode == "nearest" || mode == "area")) {
    if (align_corners != c10::nullopt) {
      throw std::runtime_error(
          "align_corners option can only be set with the "
          "interpolating modes: linear | bilinear | bicubic | trilinear");
    }
  } else {
    if (align_corners == c10::nullopt) {
      AT_WARN(
          "Default upsampling behavior when mode=",
          mode,
          " is changed "
          "to align_corners=False since 0.4.0. Please specify align_corners=True "
          "if the old behavior is desired. See the documentation of nn.Upsample for details");
      align_corners = false;
    }
  }

  auto input_dim = input.dim();
  if (input_dim == 3 && mode == "nearest")
    return at::upsample_nearest1d(
        input, _output_size(input, 1, size, scale_factors));
  if (input_dim == 4 && mode == "nearest")
    return at::upsample_nearest2d(
        input, _output_size(input, 2, size, scale_factors));
  if (input_dim == 5 && mode == "nearest")
    return at::upsample_nearest3d(
        input, _output_size(input, 3, size, scale_factors));
  if (input_dim == 3 && mode == "area")
    return at::adaptive_avg_pool1d(
        input, _output_size(input, 1, size, scale_factors));
  if (input_dim == 4 && mode == "area")
    return at::adaptive_avg_pool2d(
        input, _output_size(input, 2, size, scale_factors));
  if (input_dim == 5 && mode == "area")
    return at::adaptive_avg_pool3d(
        input, _output_size(input, 3, size, scale_factors));
  if (input_dim == 3 && mode == "linear")
    return at::upsample_linear1d(
        input, _output_size(input, 1, size, scale_factors), *align_corners);
  if (input_dim == 3 && mode == "bilinear")
    throw std::runtime_error("Got 3D input, but bilinear mode needs 4D input");
  if (input_dim == 3 && mode == "bicubic")
    throw std::runtime_error("Got 3D input, but bicubic mode needs 4D input");
  if (input_dim == 3 && mode == "trilinear")
    throw std::runtime_error("Got 3D input, but trilinear mode needs 5D input");
  if (input_dim == 4 && mode == "linear")
    throw std::runtime_error("Got 4D input, but linear mode needs 3D input");
  if (input_dim == 4 && mode == "bilinear")
    return at::upsample_bilinear2d(
        input, _output_size(input, 2, size, scale_factors), *align_corners);
  if (input_dim == 4 && mode == "bicubic")
    return at::upsample_bicubic2d(
        input, _output_size(input, 2, size, scale_factors), *align_corners);
  if (input_dim == 4 && mode == "trilinear")
    throw std::runtime_error("Got 4D input, but trilinear mode needs 5D input");
  if (input_dim == 5 && mode == "linear")
    throw std::runtime_error("Got 5D input, but linear mode needs 3D input");
  if (input_dim == 5 && mode == "bilinear")
    throw std::runtime_error("Got 5D input, but bilinear mode needs 4D input");
  if (input_dim == 5 && mode == "bicubic")
    throw std::runtime_error("Got 5D input, but bicubic mode needs 4D input");
  if (input_dim == 5 && mode == "trilinear")
    return at::upsample_trilinear3d(
        input, _output_size(input, 3, size, scale_factors), *align_corners);

  AT_ERROR(
      "Input Error: Only 3D, 4D and 5D input Tensors supported",
      " (got ",
      input_dim,
      "D) for the modes: nearest | linear | bilinear | trilinear",
      " (got ",
      mode,
      ") ");
}

Operation interpolate_op(const Node* n) {
  return [](Stack& stack) {
    at::Tensor input;
    IValue size;
    IValue scale_factors;
    std::string mode;
    IValue align_corners;
    pop(stack, input, size, scale_factors, mode, align_corners);
    at::Tensor res = interpolate(
        input, size, scale_factors, mode, align_corners.toOptional<bool>());
    push(stack, std::move(res));
    return 0;
  };
}

// interpolate takes in float & float[] for scale factor
// upsample takes in int & int[], so convert the ints to floats before
// passing on to the interpolate op
IValue convert_scale_factor_to_double(const IValue& int_ivalue) {
  IValue scale_factor_double;
  if (int_ivalue.isInt()) {
    scale_factor_double = static_cast<double>(int_ivalue.toInt());
  } else if (int_ivalue.isIntList()) {
    auto int_list = int_ivalue.toIntListRef();
    std::vector<double> double_vec(int_list.begin(), int_list.end());
    scale_factor_double = c10::impl::toList(double_vec);
  } else if (int_ivalue.isNone()) {
    return IValue();
  } else {
    std::stringstream ss;
    ss << "Expecting optional int or int list arg for scale factor, got"
       << int_ivalue;
    throw std::runtime_error(ss.str());
  }
  return scale_factor_double;
}

Operation upsample_nearest_op(const Node* n) {
  return [](Stack& stack) {
    at::Tensor input;
    IValue size;
    IValue scale_factor_int;
    pop(stack, input, size, scale_factor_int);
    IValue scale_factor_double =
        convert_scale_factor_to_double(scale_factor_int);
    at::Tensor res =
        interpolate(input, size, scale_factor_double, "nearest", c10::nullopt);
    push(stack, std::move(res));
    return 0;
  };
}

Operation upsample_op(const Node* n) {
  return [](Stack& stack) {
    at::Tensor input;
    IValue size;
    IValue scale_factor_int;
    std::string mode;
    IValue align_corners;
    pop(stack, input, size, scale_factor_int, mode, align_corners);
    IValue scale_factor_double =
        convert_scale_factor_to_double(scale_factor_int);
    at::Tensor res = interpolate(
        input,
        size,
        scale_factor_double,
        mode,
        align_corners.toOptional<bool>());
    push(stack, std::move(res));
    return 0;
  };
}

Operation upsample_bilinear_op(const Node* n) {
  return [](Stack& stack) {
    at::Tensor input;
    IValue size;
    IValue scale_factor_int;
    pop(stack, input, size, scale_factor_int);
    IValue scale_factor_double =
        convert_scale_factor_to_double(scale_factor_int);
    at::Tensor res =
        interpolate(input, size, scale_factor_double, "bilinear", true);
    push(stack, std::move(res));
    return 0;
  };
}

RegisterOperators reg3({
    Operator(
        "aten::__interpolate(Tensor input, int? size = None, float[]? scale_factor = None, str mode = 'nearest', bool? align_corners = None) -> Tensor",
        interpolate_op,
        aliasAnalysisFromSchema()),
    Operator(
        "aten::__interpolate(Tensor input, int[]? size = None, float[]? scale_factor = None, str mode = 'nearest', bool? align_corners = None) -> Tensor",
        interpolate_op,
        aliasAnalysisFromSchema()),
    Operator(
        "aten::__interpolate(Tensor input, int? size = None, float? scale_factor = None, str mode = 'nearest', bool? align_corners = None) -> Tensor",
        interpolate_op,
        aliasAnalysisFromSchema()),
    Operator(
        "aten::__interpolate(Tensor input, int[]? size = None, float? scale_factor = None, str mode = 'nearest', bool? align_corners = None) -> Tensor",
        interpolate_op,
        aliasAnalysisFromSchema()),

    Operator(
        "aten::__upsample_nearest(Tensor input, int? size = None, int? scale_factor = None) -> Tensor",
        upsample_nearest_op,
        aliasAnalysisFromSchema()),
    Operator(
        "aten::__upsample_nearest(Tensor input, int[]? size = None, int? scale_factor = None) -> Tensor",
        upsample_nearest_op,
        aliasAnalysisFromSchema()),

    Operator(
        "aten::__upsample(Tensor input, int? size = None, int? scale_factor = None, str mode = 'nearest', bool? align_corners = None) -> Tensor",
        upsample_op,
        aliasAnalysisFromSchema()),
    Operator(
        "aten::__upsample(Tensor input, int[]? size = None, int? scale_factor = None, str mode = 'nearest', bool? align_corners = None) -> Tensor",
        upsample_op,
        aliasAnalysisFromSchema()),

    Operator(
        "aten::__upsample_bilinear(Tensor input, int? size = None, int? scale_factor = None) -> Tensor",
        upsample_bilinear_op,
        aliasAnalysisFromSchema()),
    Operator(
        "aten::__upsample_bilinear(Tensor input, int[]? size = None, int? scale_factor = None) -> Tensor",
        upsample_bilinear_op,
        aliasAnalysisFromSchema()),
    Operator(
        "aten::__upsample_bilinear(Tensor input, int? size = None, int[]? scale_factor = None) -> Tensor",
        upsample_bilinear_op,
        aliasAnalysisFromSchema()),
    Operator(
        "aten::__upsample_bilinear(Tensor input, int[]? size = None, int[]? scale_factor = None) -> Tensor",
        upsample_bilinear_op,
        aliasAnalysisFromSchema()),

});

at::Tensor leaky_relu(const at::Tensor& tensor, double scalar) {
  return at::leaky_relu(tensor, scalar);
}
at::Tensor cat(const c10::List<at::Tensor>& tensors) {
  return at::cat(c10::impl::toVector(tensors));
}

std::string get_first(const c10::List<c10::List<std::string>>& strings) {
  return strings.get(0).get(0);
}

static auto reg4 =
    torch::RegisterOperators()
        .op("_test::leaky_relu(Tensor self, float v=0.01) -> Tensor",
            &leaky_relu)
        .op("_test::cat(Tensor[] inputs) -> Tensor", &cat)
        .op("_test::get_first", &get_first);
} // namespace
} // namespace jit
} // namespace torch<|MERGE_RESOLUTION|>--- conflicted
+++ resolved
@@ -278,7 +278,8 @@
              push(stack, 1);
              return 0;
            };
-         }),
+         },
+         aliasAnalysisFromSchema()),
      Operator(
          "prim::rangelist(int n) -> int[]",
          [](Stack& stack) {
@@ -294,54 +295,6 @@
          },
          aliasAnalysisFromSchema()),
      Operator(
-<<<<<<< HEAD
-         "prim::Bool(Tensor a) -> bool",
-         [](Stack& stack) {
-           at::Tensor a;
-           pop(stack, a);
-           push(stack, a.is_nonzero());
-           return 0;
-         },
-         aliasAnalysisFromSchema()),
-     Operator(
-         "prim::Bool(int a) -> bool",
-         [](Stack& stack) {
-           int64_t i;
-           pop(stack, i);
-           push(stack, (bool)i);
-           return 0;
-         },
-         aliasAnalysisFromSchema()),
-     Operator(
-         "prim::Bool(float a) -> bool",
-         [](Stack& stack) {
-           double d;
-           pop(stack, d);
-           push(stack, (bool)d);
-           return 0;
-         },
-         aliasAnalysisFromSchema()),
-     Operator(
-         "prim::Int(Tensor a) -> int",
-         [](Stack& stack) {
-           at::Tensor a;
-           pop(stack, a);
-           push(stack, a.item<int64_t>());
-           return 0;
-         },
-         aliasAnalysisFromSchema()),
-     Operator(
-         "prim::Float(Tensor a) -> float",
-         [](Stack& stack) {
-           at::Tensor a;
-           pop(stack, a);
-           push(stack, a.item<double>());
-           return 0;
-         },
-         aliasAnalysisFromSchema()),
-     Operator(
-=======
->>>>>>> 597687b2
          "prim::ImplicitTensorToNum(Tensor a) -> Scalar",
          [](const Node* node) -> Operation {
            if (node->output()->type() == IntType::get()) {
@@ -508,7 +461,8 @@
            ss << pop(stack);
            push(stack, ss.str());
            return 0;
-         }),
+         },
+         aliasAnalysisFromSchema()),
      Operator(
          "aten::device(str a) -> Device",
          [](Stack& stack) {
@@ -2040,7 +1994,8 @@
           char c = string.at(index);
           push(stack, std::string(&c, 1));
           return 0;
-        }),
+        },
+        aliasAnalysisFromSchema()),
     Operator(
         "aten::list(str t) -> str[]",
         [](Stack& stack) {
@@ -2055,94 +2010,46 @@
         },
         aliasAnalysisFromSchema()),
 // Mutable ops for lists containing mutable types.
-<<<<<<< HEAD
-#define CREATE_MUTABLE_LIST_OPS(decl_type, value_type)                      \
-  Operator(                                                                 \
-      "aten::select(" decl_type "[](a) list, int idx) -> " decl_type "(*)", \
-      listSelect<value_type>, aliasAnalysisFromSchema()),                   \
-      Operator(                                                             \
-          "aten::append( " decl_type "[](a!) self, " decl_type              \
-          "(c -> *) el) -> " decl_type "[](a!)",                            \
-          listAppend<value_type>,                                           \
-          aliasAnalysisFromSchema()),                                       \
-      Operator(                                                             \
-          "aten::reverse( " decl_type "[](a!) self) -> ()",                 \
-          listReverse<value_type>,                                          \
-          aliasAnalysisFromSchema()),                                       \
-      Operator(                                                             \
-          "aten::extend(" decl_type "[](a!) self, " decl_type               \
-          " [] other) -> ()",                                               \
-          listExtend<value_type>,                                           \
-          aliasAnalysisFromSchema()),                                       \
-      Operator(                                                             \
-          "aten::copy(" decl_type                                           \
-          "[](a) self)"                                                     \
-          " -> " decl_type "[]",                                            \
-          listCopy<value_type>,                                             \
-          aliasAnalysisFromSchema()),                                       \
-      Operator(                                                             \
-          "aten::_set_item(" decl_type "[](a!) l, int idx, " decl_type      \
-          "(b -> *) el) -> " decl_type "[](a!)",                            \
-          listSetItem<value_type>,                                          \
-          aliasAnalysisFromSchema()),                                       \
-      Operator(                                                             \
-          "aten::clear( " decl_type "[](a!) self) -> ()",                   \
-          listClear<value_type>,                                            \
-          aliasAnalysisFromSchema()),                                       \
-      Operator(                                                             \
-          "aten::insert( " decl_type                                        \
-          "[](a!) self, int idx,                                            \
-          " decl_type "(b -> *) el) -> ()",                                 \
-          listInsert<value_type>,                                           \
-          aliasAnalysisFromSchema()),                                       \
-      Operator(                                                             \
-          "aten::pop(" decl_type                                            \
-          "[](a!) self, int idx=-1)                                         \
-        -> " decl_type "(*)",                                               \
-          listPop<value_type>,                                              \
-          aliasAnalysisFromSchema())
-=======
 #define CREATE_MUTABLE_LIST_OPS(decl_type, value_type)                              \
   Operator(                                                                         \
       "aten::select(" decl_type "[](a) list, int idx) -> " decl_type "(*)",         \
-      listSelect<value_type>),                                                      \
+      listSelect<value_type>, aliasAnalysisFromSchema()),                           \
   Operator(                                                                         \
       "aten::__getitem__(" decl_type "[](a) list, int idx) -> " decl_type "(*)",    \
-      listSelect<value_type>),                                                      \
+      listSelect<value_type>, aliasAnalysisFromSchema()),                           \
       Operator(                                                                     \
           "aten::append( " decl_type "[](a!) self, " decl_type                      \
           "(c -> *) el) -> " decl_type "[](a!)",                                    \
-          listAppend<value_type>),                                                  \
+          listAppend<value_type>, aliasAnalysisFromSchema()),                       \
       Operator(                                                                     \
           "aten::reverse( " decl_type "[](a!) self) -> ()",                         \
-          listReverse<value_type>),                                                 \
+          listReverse<value_type>, aliasAnalysisFromSchema()                        \
       Operator(                                                                     \
           "aten::extend(" decl_type "[](a!) self, " decl_type                       \
           " [] other) -> ()",                                                       \
-          listExtend<value_type>),                                                  \
+          listExtend<value_type>, aliasAnalysisFromSchema()),                       \
       Operator(                                                                     \
           "aten::copy(" decl_type                                                   \
           "[](a) self)"                                                             \
           " -> " decl_type "[]",                                                    \
-          listCopy<value_type>),                                                    \
+          listCopy<value_type>, aliasAnalysisFromSchema()),                         \
       Operator(                                                                     \
           "aten::_set_item(" decl_type "[](a!) l, int idx, " decl_type              \
           "(b -> *) el) -> " decl_type "[](a!)",                                    \
-          listSetItem<value_type>),                                                 \
+          listSetItem<value_type>, aliasAnalysisFromSchema()),                      \
       Operator(                                                                     \
           "aten::clear( " decl_type "[](a!) self) -> ()",                           \
-          listClear<value_type>),                                                   \
+          listClear<value_type>, aliasAnalysisFromSchema()),                        \
       Operator(                                                                     \
           "aten::insert( " decl_type                                                \
           "[](a!) self, int idx,                                                    \
           " decl_type "(b -> *) el) -> ()",                                         \
-          listInsert<value_type>),                                                  \
+          listInsert<value_type>, aliasAnalysisFromSchema()),                       \
       Operator(                                                                     \
           "aten::pop(" decl_type                                                    \
           "[](a!) self, int idx=-1)                                                 \
         -> " decl_type "(*)",                                                       \
-          listPop<value_type>)
->>>>>>> 597687b2
+          listPop<value_type>, aliasAnalysisFromSchema())
 
     CREATE_MUTABLE_LIST_OPS("Tensor", at::Tensor),
 
@@ -2160,128 +2067,61 @@
         aliasAnalysisFromSchema()),
 
 // Mutable ops for lists containing immutable types.
-<<<<<<< HEAD
-#define CREATE_IMMUTABLE_LIST_OPS(decl_type, value_type)               \
-  Operator(                                                            \
-      "aten::select(" decl_type "[] a, int b) -> " decl_type,          \
-      listSelect<value_type>,                                          \
-      aliasAnalysisFromSchema()),                                      \
-      Operator(                                                        \
-          "aten::append(" decl_type "[](a!) self, " decl_type          \
-          " el) -> " decl_type "[](a!)",                               \
-          listAppend<value_type>,                                      \
-          aliasAnalysisFromSchema()),                                  \
-      Operator(                                                        \
-          "aten::reverse(" decl_type "[](a!) self) -> ()",             \
-          listReverse<value_type>,                                     \
-          aliasAnalysisFromSchema()),                                  \
-      Operator(                                                        \
-          "aten::extend(" decl_type "[](a!) self, " decl_type          \
-          " [] other) -> ()",                                          \
-          listExtend<value_type>,                                      \
-          aliasAnalysisFromSchema()),                                  \
-      Operator(                                                        \
-          "aten::copy(" decl_type                                      \
-          "[](a) self)"                                                \
-          " -> " decl_type "[]",                                       \
-          listCopy<value_type>,                                        \
-          aliasAnalysisFromSchema()),                                  \
-      Operator(                                                        \
-          "aten::_set_item(" decl_type "[](a!) l, int idx, " decl_type \
-          " el) -> " decl_type "[](a!)",                               \
-          listSetItem<value_type>,                                     \
-          aliasAnalysisFromSchema()),                                  \
-      Operator(                                                        \
-          "aten::clear( " decl_type "[](a!) self) -> ()",              \
-          listClear<value_type>,                                       \
-          aliasAnalysisFromSchema()),                                  \
-      Operator(                                                        \
-          "aten::insert( " decl_type                                   \
-          "[](a!) self, int idx,                                       \
-          " decl_type " el) -> ()",                                    \
-          listInsert<value_type>,                                      \
-          aliasAnalysisFromSchema()),                                  \
-      Operator(                                                        \
-          "aten::remove(" decl_type                                    \
-          "[](a!) self,                                                \
-          " decl_type " el) -> ()",                                    \
-          listRemove<value_type>,                                      \
-          aliasAnalysisFromSchema()),                                  \
-      Operator(                                                        \
-          "aten::index(" decl_type                                     \
-          "[] self,                                                    \
-          " decl_type " el) -> int",                                   \
-          listIndex<value_type>,                                       \
-          aliasAnalysisFromSchema()),                                  \
-      Operator(                                                        \
-          "aten::count(" decl_type                                     \
-          "[] self,                                                    \
-          " decl_type " el) -> int",                                   \
-          listCount<value_type>,                                       \
-          aliasAnalysisFromSchema()),                                  \
-      Operator(                                                        \
-          "aten::pop(" decl_type                                       \
-          "[](a!) self, int idx=-1)                                    \
-          -> " decl_type,                                              \
-          listPop<value_type>,                                         \
-          aliasAnalysisFromSchema())
-=======
 #define CREATE_IMMUTABLE_LIST_OPS(decl_type, value_type)                          \
   Operator(                                                                       \
       "aten::select(" decl_type "[] a, int b) -> " decl_type,                     \
-      listSelect<value_type>),                                                    \
+      listSelect<value_type>, aliasAnalysisFromSchema()),                         \
   Operator(                                                                       \
       "aten::__getitem__(" decl_type "[](a) list, int idx) -> " decl_type,        \
-      listSelect<value_type>),                                                    \
+      listSelect<value_type>, aliasAnalysisFromSchema()),                         \
       Operator(                                                                   \
           "aten::append(" decl_type "[](a!) self, " decl_type                     \
           " el) -> " decl_type "[](a!)",                                          \
-          listAppend<value_type>),                                                \
+          listAppend<value_type>, aliasAnalysisFromSchema()),                     \
       Operator(                                                                   \
           "aten::reverse(" decl_type "[](a!) self) -> ()",                        \
-          listReverse<value_type>),                                               \
+          listReverse<value_type>, aliasAnalysisFromSchema()),                    \
       Operator(                                                                   \
           "aten::extend(" decl_type "[](a!) self, " decl_type                     \
           " [] other) -> ()",                                                     \
-          listExtend<value_type>),                                                \
+          listExtend<value_type>, aliasAnalysisFromSchema()),                     \
       Operator(                                                                   \
           "aten::copy(" decl_type                                                 \
           "[](a) self)"                                                           \
           " -> " decl_type "[]",                                                  \
-          listCopy<value_type>),                                                  \
+          listCopy<value_type>, aliasAnalysisFromSchema()),                       \
       Operator(                                                                   \
           "aten::_set_item(" decl_type "[](a!) l, int idx, " decl_type            \
           " el) -> " decl_type "[](a!)",                                          \
-          listSetItem<value_type>),                                               \
+          listSetItem<value_type>, aliasAnalysisFromSchema()),                    \
       Operator(                                                                   \
           "aten::clear( " decl_type "[](a!) self) -> ()",                         \
-          listClear<value_type>),                                                 \
+          listClear<value_type>, aliasAnalysisFromSchema()),                      \
       Operator(                                                                   \
           "aten::insert( " decl_type                                              \
           "[](a!) self, int idx,                                                  \
           " decl_type " el) -> ()",                                               \
-          listInsert<value_type>),                                                \
+          listInsert<value_type>, aliasAnalysisFromSchema()),                     \
       Operator(                                                                   \
           "aten::remove(" decl_type                                               \
           "[](a!) self,                                                           \
           " decl_type " el) -> ()",                                               \
-          listRemove<value_type>),                                                \
+          listRemove<value_type>, aliasAnalysisFromSchema()),                     \
       Operator(                                                                   \
           "aten::index(" decl_type                                                \
           "[] self,                                                               \
           " decl_type " el) -> int",                                              \
-          listIndex<value_type>),                                                 \
+          listIndex<value_type>, aliasAnalysisFromSchema()),                      \
       Operator(                                                                   \
           "aten::count(" decl_type                                                \
           "[] self,                                                               \
           " decl_type " el) -> int",                                              \
-          listCount<value_type>),                                                 \
+          listCount<value_type>, aliasAnalysisFromSchema()),                      \
       Operator(                                                                   \
           "aten::pop(" decl_type                                                  \
           "[](a!) self, int idx=-1)                                               \
           -> " decl_type,                                                         \
-          listPop<value_type>)
->>>>>>> 597687b2
+          listPop<value_type>, aliasAnalysisFromSchema())
 
     CREATE_IMMUTABLE_LIST_OPS("int", int64_t),
     CREATE_IMMUTABLE_LIST_OPS("float", double),
@@ -2379,13 +2219,9 @@
             push(stack, ss.str());
           }
           return 0;
-<<<<<<< HEAD
         },
         aliasAnalysisFromSchema()),
-=======
-        }),
     // TODO: deprecate this in favor of aten::getelem
->>>>>>> 597687b2
     Operator(
         "prim::StringIndex(str string, int index) -> str",
         [](Stack& stack) {
@@ -2394,21 +2230,9 @@
           char c = string.at(index);
           push(stack, std::string(&c, 1));
           return 0;
-        },
-        aliasAnalysisFromSchema()),
-    Operator(
-<<<<<<< HEAD
-        "prim::str(t elem) -> str",
-        [](Stack& stack) {
-          std::stringstream ss;
-          ss << pop(stack);
-          push(stack, ss.str());
-          return 0;
-        },
-        aliasAnalysisFromSchema()),
-    Operator(
-=======
->>>>>>> 597687b2
+      },
+      aliasAnalysisFromSchema()),
+    Operator(
         "aten::ord(str string) -> int",
         [](Stack& stack) {
           auto string = pop(stack).toStringRef();
