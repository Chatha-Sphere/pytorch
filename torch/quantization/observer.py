from __future__ import absolute_import, division, print_function, unicode_literals

import math
from abc import ABCMeta, abstractmethod
from functools import partial

import torch
import torch.nn as nn
from torch._jit_internal import Optional


ABC = ABCMeta(str("ABC"), (object,), {})  # compatible with Python 2 *and* 3:


class ObserverBase(ABC, nn.Module):
    r"""Observer base Module
    Any concrete observer implementation should derive from this class.

    Concrete observers should follow the same API. In forward, they will update
    the statistics of the observed Tensor. And they should provide a
    `calculate_qparams` function that computes the quantization parameters given
    the collected statistics.
    """

    def __init__(self, dtype=torch.quint8, qscheme=torch.per_tensor_affine):
        super(ObserverBase, self).__init__()
        self.dtype = dtype
        self.qscheme = qscheme
        self.eps = torch.finfo(torch.float32).eps
        assert self.qscheme in (
            torch.per_tensor_affine,
            torch.per_tensor_symmetric,
        ), "Default Observer only works for per_tensor_affine and \
                per_tensor_symmetric quantization scheme"
        assert self.dtype in (
            torch.qint8,
            torch.quint8,
        ), "Default Observer only works for qint8 and quint data type"

    @abstractmethod
    def forward(self, x):
        pass

    @abstractmethod
    def calculate_qparams(self, **kwargs):
        pass

    def _calculate_qparams(self, min_val, max_val):
        """
        Given min and max values, this function calculates quantization parameters
        """
        assert min_val <= max_val, "min {} should be less than max {}".format(
            min_val, max_val
        )

        if self.dtype == torch.qint8:
            qmin, qmax = -128, 127
        else:
            qmin, qmax = 0, 255

        if max_val is None or min_val is None:
            raise Exception("must run observer before calling calculate_qparams!")
        max_val, min_val = float(max_val), float(min_val)
        # extend min/max values to include 0 to meet the requirement that 0 is
        # exactly repsentable
        min_val = min(0.0, min_val)
        max_val = max(0.0, max_val)

        if max_val == min_val:
            scale = 1.0
            zero_point = 0
        else:
            if self.qscheme == torch.per_tensor_symmetric:
                max_val = max(-min_val, max_val)
                scale = max_val / ((qmax - qmin) / 2)
                scale = max(scale, self.eps)
                zero_point = 0 if self.dtype == torch.qint8 else 128
            else:
                scale = (max_val - min_val) / float(qmax - qmin)
                scale = max(scale, self.eps)
                zero_point = qmin - round(min_val / scale)
                zero_point = max(qmin, zero_point)
                zero_point = min(qmax, zero_point)
                zero_point = int(zero_point)

        return torch.tensor([scale]), torch.tensor([zero_point])


class MinMaxObserver(ObserverBase):
    r"""Default Observer Module
    A default implementation of the observer module, only works for
    `per_tensor_affine` quantization scheme.  The module will record the
    running average of max and min value of the observed Tensor and
    calculate_qparams will calculate scale and zero_point
    """

    __annotations__ = {
        "min_val": Optional[torch.Tensor],
        "max_val": Optional[torch.Tensor],
    }

    def __init__(self, **kwargs):
        super(MinMaxObserver, self).__init__(**kwargs)
        self.min_val = None
        self.max_val = None

    def forward(self, x):
        min_val = self.min_val
        max_val = self.max_val
        if min_val is None or max_val is None:
            min_val = torch.min(x)
            max_val = torch.max(x)
        else:
            min_val = torch.min(torch.min(x), min_val)
            max_val = torch.max(torch.max(x), max_val)
        self.min_val = min_val
        self.max_val = max_val
        return x

    @torch.jit.export
    def calculate_qparams(self):
        # We pull these out so that TorchScript optional type refinement works.
        # We may be able to remove this in the future if TorchScript supports that
        # feature on attributes
        min_val = self.min_val
        max_val = self.max_val
        if max_val is None or min_val is None:
            raise Exception("must run observer before calling calculate_qparams!")
        return self._calculate_qparams(min_val, max_val)

    @torch.jit.export
    def extra_repr(self):
        return "min_val={}, max_val={}".format(self.min_val, self.max_val)


class HistogramObserver(ObserverBase):
    r"""
    The module records the running histogram of tensor values along with
    min/max values. calculate_qparams will calculate scale and zero_point
    """

    def __init__(self, bins=2048, **kwargs):
        super(HistogramObserver, self).__init__(**kwargs)
        self.bins = bins
        self.histogram = None
        self.min_val = None
        self.max_val = None

    @staticmethod
    def _get_norm(delta_begin, delta_end, density, norm_type):
        """
        Compute the norm of the values uniformaly distributed between
        delta_begin and delta_end.

        norm = density * (integral_{begin, end} x^2)
             = density * (end^3 - begin^3) / 3
        """
        assert norm_type == "L2", "Only L2 norms are currently supported"
        norm = 0.0
        if norm_type == "L2":
            norm = (
                delta_end * delta_end * delta_end
                - delta_begin * delta_begin * delta_begin
            ) / 3
        return density * norm

    def _include_zero(self):
        """
        0 should be included in the histogram so that we can represent 0.0f
        exactly in quantized domain.
        """
        bin_width = (self.max_val.item() - self.min_val.item()) / self.bins

        # Pad histogram to include zero
        if self.min_val > 0.0:
            additional_nbins = math.ceil(self.min_val.item() / bin_width)
            self.bins += additional_nbins
            self.min_val -= additional_nbins * bin_width
            self.histogram = torch.cat(
                (torch.zeros(additional_nbins), self.histogram), dim=0
            )
        elif self.max_val < 0.0:
            additional_nbins = math.ceil(-self.max_val.item() / bin_width)
            self.bins += additional_nbins
            self.max_val += additional_nbins * bin_width
            self.histogram = torch.cat(
                (self.histogram, torch.zeros(additional_nbins)), dim=0
            )

    def _compute_quantization_error(self, next_start_bin, next_end_bin, norm_type):
        """
        Compute the quantization error if we use start_bin to end_bin as the
        min and max to do the quantization.
        """
        dst_nbins = 256
        bin_width = (self.max_val.item() - self.min_val.item()) / self.bins

        norm = 0.0
        dst_bin_width = bin_width * (next_end_bin - next_start_bin + 1) / dst_nbins
        for src_bin in range(self.bins):
            # distances from the beginning of first dst_bin to the beginning and
            # end of src_bin
            src_bin_begin = (src_bin - next_start_bin) * bin_width
            src_bin_end = src_bin_begin + bin_width

            # which dst_bins the beginning and end of src_bin belong to?
            dst_bin_of_begin = min(
                dst_nbins - 1, max(0.0, math.floor(src_bin_begin / dst_bin_width))
            )
            dst_bin_of_end = min(
                dst_nbins - 1, max(0.0, math.floor(src_bin_end / dst_bin_width))
            )
            dst_bin_of_begin_center = (
                dst_bin_of_begin * dst_bin_width + dst_bin_width / 2
            )

            density = self.histogram[src_bin] / bin_width
            if dst_bin_of_begin == dst_bin_of_end:
                # if src_bin is entirely within 1 dst_bin
                delta_begin = src_bin_begin - dst_bin_of_begin_center
                delta_end = src_bin_end - dst_bin_of_begin_center
                norm = norm + self._get_norm(delta_begin, delta_end, density, norm_type)
            else:
                delta_begin = src_bin_begin - dst_bin_of_begin_center
                delta_end = dst_bin_width / 2
                norm = norm + self._get_norm(delta_begin, delta_end, density, norm_type)

                norm = norm + (dst_bin_of_end - dst_bin_of_begin - 1) * self._get_norm(
                    -dst_bin_width / 2, dst_bin_width / 2, density, norm_type
                )

                dst_bin_of_end_center = (
                    dst_bin_of_end * dst_bin_width + dst_bin_width / 2
                )

                delta_begin = -dst_bin_width / 2
                delta_end = src_bin_end - dst_bin_of_end_center
                norm = norm + self._get_norm(delta_begin, delta_end, density, norm_type)
        return norm

    def _non_linear_param_search(self, norm_type):
        """
        An approximation for L2 error minimization for selecting min/max.
        By selecting new min/max, we filter out outliers in input distribution.
        This follows the implementation of NormMinimization::NonlinearQuantizationParamsSearch in
        caffe2/quantization/server/norm_minimization.cc
        """
        assert self.histogram.size()[0] == self.bins, "bins mistmatch"
        self._include_zero()
        bin_width = (self.max_val - self.min_val) / self.bins

        # cumulative sum
        total = sum(self.histogram)
        cSum = torch.cumsum(self.histogram, dim=0)

        stepsize = 1e-5
        alpha = 0.0
        beta = 1.0
        start_bin = 0
        end_bin = self.bins - 1
        norm_min = float("inf")

        while alpha < beta:
            next_alpha = alpha + stepsize
            next_beta = beta - stepsize

            # find the left and right bins between the quantile bounds
            l = start_bin
            r = end_bin
            while l < end_bin and cSum[l] < next_alpha * total:
                l = l + 1
            while r > start_bin and cSum[r] > next_beta * total:
                r = r - 1

            next_start_bin = start_bin
            next_end_bin = end_bin
            if (l - start_bin) > (end_bin - r):
                next_start_bin = l
                alpha = next_alpha
            else:
                next_end_bin = r
                beta = next_beta

            if next_start_bin == start_bin and next_end_bin == end_bin:
                continue

            # calculate the quantization error using next_start_bin and next_end_bin
            norm = self._compute_quantization_error(
                next_start_bin, next_end_bin, norm_type
            )

            if norm > norm_min:
                break
            norm_min = norm
            start_bin = next_start_bin
            end_bin = next_end_bin

        new_min = self.min_val + bin_width * start_bin
        new_max = self.min_val + bin_width * (end_bin + 1)
        return new_min, new_max

    def _combine_histograms(
        self, dst_histogram, dst_min, dst_max, src_histogram, src_min, src_max
    ):
        bins_dst = dst_histogram.size()[0]
        bins_src = src_histogram.size()[0]

        dst_bin_width = (dst_max - dst_min) / bins_dst
        src_bin_width = (src_max - src_min) / bins_src

        for i in range(bins_src):
            src_bin_count = src_histogram[i].item()
            if src_bin_count == 0:
                continue

            src_bin_begin = src_min + src_bin_width * i
            src_bin_end = src_bin_begin + src_bin_width

            dst_bin = 0
            if dst_bin_width:
                dst_bin = int((src_bin_begin - dst_min) / dst_bin_width)

            dst_bin_begin = dst_min + dst_bin_width * dst_bin
            dst_bin_end = dst_bin_begin + dst_bin_width

            dst_bin2 = 0
            if dst_bin_width:
                dst_bin2 = min(
                    int((src_bin_end - dst_min) / dst_bin_width), bins_dst - 1
                )

            assert dst_bin2 <= dst_bin + 2, "1 src_bin is mapped to at most 2 dst_bins"
            # dst_bin_cnt is the count from src_bin that should go to dst_bin
            # the remainder should go to dst_bin2
            dst_bin_cnt = 0
            if src_bin_width == 0 or dst_bin_width == 0:
                dst_bin_cnt = src_bin_count
            else:
                # We divide counts in src_bin in proportion to range overlap with dst_bin
                dst_bin_cnt = min(
                    round(
                        (dst_bin_end - src_bin_begin) / src_bin_width * src_bin_count
                    ),
                    src_bin_count,
                )

            dst_histogram[dst_bin] += dst_bin_cnt

            # remaining should go to dst_bin2
            if dst_bin_cnt < src_bin_count:
                dst_histogram[dst_bin2] += src_bin_count - dst_bin_cnt

    def forward(self, x):
        if self.min_val is None or self.max_val is None or self.histogram is None:
            self.min_val = torch.min(x)
            self.max_val = torch.max(x)
            range = self.max_val - self.min_val
            self.relaxed_min = self.min_val - 0.5 * range
            self.relaxed_max = self.max_val + 0.5 * range
            self.histogram = torch.histc(
                x, self.bins, min=self.relaxed_min, max=self.relaxed_max
            )
            self.min_val = self.relaxed_min
            self.max_val = self.relaxed_max
        else:
            new_min = torch.min(x)
            new_max = torch.max(x)
            new_histogram = torch.histc(
                x, self.bins, min=self.relaxed_min, max=self.relaxed_max
            )
            self.histogram = new_histogram + self.histogram

<<<<<<< HEAD
    def calculate_qparams(self, norm_type="L2", search_type="NonLinear", **kwargs):
=======
    def calculate_qparams(self):
>>>>>>> ff18d3b4
        if self.histogram is None:
            raise Exception("must run observer before calling calculate_qparams!")
        assert self.bins == len(self.histogram), (
            "The number of bins in histogram should be equal to the number of bins "
            "supplied while making this observer"
        )

        assert (
            search_type == "NonLinear"
        ), "Only non-linear search type for min/max is currently supported (aka L2 approx) "
        new_min, new_max = self._non_linear_param_search(norm_type)

        return self._calculate_qparams(new_min.item(), new_max.item())


def observer(observer_cls, **kwargs):
    return partial(observer_cls, **kwargs)


def default_observer(**kwargs):
    return observer(MinMaxObserver, **kwargs)


def default_weight_observer(**kwargs):
    kwargs.setdefault("dtype", torch.qint8)
    kwargs.setdefault("qscheme", torch.per_tensor_symmetric)
    return observer(MinMaxObserver, **kwargs)<|MERGE_RESOLUTION|>--- conflicted
+++ resolved
@@ -370,11 +370,7 @@
             )
             self.histogram = new_histogram + self.histogram
 
-<<<<<<< HEAD
     def calculate_qparams(self, norm_type="L2", search_type="NonLinear", **kwargs):
-=======
-    def calculate_qparams(self):
->>>>>>> ff18d3b4
         if self.histogram is None:
             raise Exception("must run observer before calling calculate_qparams!")
         assert self.bins == len(self.histogram), (
