--- conflicted
+++ resolved
@@ -109,7 +109,6 @@
             raise Exception("must run observer before calling calculate_qparams!")
         return self._calculate_qparams(self.min_val.item(), self.max_val.item())
 
-<<<<<<< HEAD
 
 class HistogramObserver(ObserverBase):
     r"""
@@ -161,8 +160,6 @@
         return self._calculate_qparams(new_min, new_max)
 
 
-=======
->>>>>>> c3b32682
 def observer(observer_cls, **kwargs):
     return partial(observer_cls, **kwargs)
 
